--- conflicted
+++ resolved
@@ -24,10 +24,12 @@
 
         public void ApplyToDrawableRuleset(DrawableRuleset<TaikoHitObject> drawableRuleset)
         {
+            var playfield = (TaikoPlayfield)drawableRuleset.Playfield;
+            playfield.ClassicHitTargetPosition.Value = true;
+
             drawableTaikoRuleset = (DrawableTaikoRuleset)drawableRuleset;
             drawableTaikoRuleset.LockPlayfieldAspect.Value = false;
 
-<<<<<<< HEAD
             drawableTaikoRuleset.Playfield.RegisterPool<ClassicDrumRoll, ClassicDrawableDrumRoll>(5);
             drawableTaikoRuleset.Playfield.RegisterPool<ClassicDrumRollTick, DrawableDrumRollTick>(100);
             drawableTaikoRuleset.Playfield.RegisterPool<ClassicSwell, ClassicDrawableSwell>(5);
@@ -100,10 +102,6 @@
         private class TaikoClassicDrumRollTickJudgement : TaikoDrumRollTickJudgement
         {
             public override HitResult MaxResult => HitResult.SmallBonus;
-=======
-            var playfield = (TaikoPlayfield)drawableRuleset.Playfield;
-            playfield.ClassicHitTargetPosition.Value = true;
->>>>>>> 08024e70
         }
 
         private class ClassicDrumRollTick : DrumRollTick
