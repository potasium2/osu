--- conflicted
+++ resolved
@@ -51,12 +51,7 @@
     <Reference Include="Java.Interop" />
   </ItemGroup>
   <ItemGroup>
-<<<<<<< HEAD
     <PackageReference Include="ppy.osu.Game.Resources" Version="2021.618.0" />
-    <PackageReference Include="ppy.osu.Framework.Android" Version="2021.614.0" />
-=======
-    <PackageReference Include="ppy.osu.Game.Resources" Version="2021.614.0" />
     <PackageReference Include="ppy.osu.Framework.Android" Version="2021.616.0" />
->>>>>>> 58974757
   </ItemGroup>
 </Project>