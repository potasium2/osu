// Copyright (c) 2007-2018 ppy Pty Ltd <contact@ppy.sh>.
// Licensed under the MIT Licence - https://raw.githubusercontent.com/ppy/osu/master/LICENCE

using System;
using System.Collections.Generic;
using System.IO;
using System.Linq;
using System.Text;
using NUnit.Framework;
using osu.Framework.Allocation;
using osu.Framework.Extensions;
using osu.Framework.MathUtils;
using osu.Game.Beatmaps;
using osu.Game.Database;
using osu.Game.Rulesets;
using osu.Game.Screens.Select;
using osu.Game.Screens.Select.Carousel;
using osu.Game.Screens.Select.Filter;

namespace osu.Game.Tests.Visual
{
    [TestFixture]
    public class TestCasePlaySongSelect : OsuTestCase
    {
        private BeatmapManager manager;

        private RulesetStore rulesets;

        private WorkingBeatmap defaultBeatmap;
        private DatabaseContextFactory factory;

        public override IReadOnlyList<Type> RequiredTypes => new[]
        {
            typeof(SongSelect),
            typeof(BeatmapCarousel),

            typeof(CarouselItem),
            typeof(CarouselGroup),
            typeof(CarouselGroupEagerSelect),
            typeof(CarouselBeatmap),
            typeof(CarouselBeatmapSet),

            typeof(DrawableCarouselItem),
            typeof(CarouselItemState),

            typeof(DrawableCarouselBeatmap),
            typeof(DrawableCarouselBeatmapSet),
        };

        private class TestSongSelect : PlaySongSelect
        {
            public WorkingBeatmap CurrentBeatmap => Beatmap.Value;
            public WorkingBeatmap CurrentBeatmapDetailsBeatmap => BeatmapDetails.Beatmap;
            public new BeatmapCarousel Carousel => base.Carousel;
        }

        private TestSongSelect songSelect;

        [BackgroundDependencyLoader]
        private void load()
        {
<<<<<<< HEAD
            var storage = new TestStorage(@"TestCasePlaySongSelect");

            // this is by no means clean. should be replacing inside of OsuGameBase somehow.
            DatabaseContextFactory factory = new DatabaseContextFactory(storage);

            factory.ResetDatabase();

=======
            TestSongSelect songSelect = null;

            factory = new DatabaseContextFactory(LocalStorage);
            factory.ResetDatabase();

>>>>>>> 1796ffde
            using (var usage = factory.Get())
                usage.Migrate();

            Dependencies.Cache(rulesets = new RulesetStore(factory));
            Dependencies.Cache(manager = new BeatmapManager(LocalStorage, factory, rulesets, null, null)
            {
                DefaultBeatmap = defaultBeatmap = Beatmap.Default
            });

            Beatmap.SetDefault();
        }

        [SetUp]
        public virtual void SetUp()
        {
            manager?.Delete(manager.GetAllUsableBeatmapSets());
            Child = songSelect = new TestSongSelect();
        }

        [Test]
        public void TestDummy()
        {
            AddAssert("dummy selected", () => songSelect.CurrentBeatmap == defaultBeatmap);

            AddAssert("dummy shown on wedge", () => songSelect.CurrentBeatmapDetailsBeatmap == defaultBeatmap);

            addManyTestMaps();
            AddWaitStep(3);

            AddAssert("random map selected", () => songSelect.CurrentBeatmap != defaultBeatmap);
        }

        [Test]
        public void TestSorting()
        {
            addManyTestMaps();
            AddWaitStep(3);

            AddAssert("random map selected", () => songSelect.CurrentBeatmap != defaultBeatmap);

            AddStep(@"Sort by Artist", delegate { songSelect.FilterControl.Sort = SortMode.Artist; });
            AddStep(@"Sort by Title", delegate { songSelect.FilterControl.Sort = SortMode.Title; });
            AddStep(@"Sort by Author", delegate { songSelect.FilterControl.Sort = SortMode.Author; });
            AddStep(@"Sort by Difficulty", delegate { songSelect.FilterControl.Sort = SortMode.Difficulty; });
        }

        [Test]
        public void ImportUnderDifferentRuleset()
        {
            changeRuleset(2);
            importForRuleset(0);
            AddUntilStep(() => songSelect.Carousel.SelectedBeatmap == null, "no selection");
        }

        [Test]
        public void ImportUnderCurrentRuleset()
        {
            changeRuleset(2);
            importForRuleset(2);
            importForRuleset(1);
            AddUntilStep(() => songSelect.Carousel.SelectedBeatmap.RulesetID == 2, "has selection");

            changeRuleset(1);
            AddUntilStep(() => songSelect.Carousel.SelectedBeatmap.RulesetID == 1, "has selection");

            changeRuleset(0);
            AddUntilStep(() => songSelect.Carousel.SelectedBeatmap == null, "no selection");
        }

        private void importForRuleset(int id) => AddStep($"import test map for ruleset {id}", () => manager.Import(createTestBeatmapSet(getImportId(), rulesets.AvailableRulesets.Where(r => r.ID == id).ToArray())));

        private static int importId;
        private int getImportId() => ++importId;

        private void changeRuleset(int id) => AddStep($"change ruleset to {id}", () => Ruleset.Value = rulesets.AvailableRulesets.First(r => r.ID == id));

        private void addManyTestMaps()
        {
            AddStep("import test maps", () =>
            {
                var usableRulesets = rulesets.AvailableRulesets.Where(r => r.ID != 2).ToArray();

                for (int i = 0; i < 100; i += 10)
                    manager.Import(createTestBeatmapSet(i, usableRulesets));
            });
        }

        private BeatmapSetInfo createTestBeatmapSet(int setId, RulesetInfo[] rulesets)
        {
            int j = 0;
            RulesetInfo getRuleset() => rulesets[j++ % rulesets.Length];

            var beatmaps = new List<BeatmapInfo>();

            for (int i = 0; i < 6; i++)
            {
                int beatmapId = setId * 10 + i;

                beatmaps.Add(new BeatmapInfo
                {
                    Ruleset = getRuleset(),
                    OnlineBeatmapID = beatmapId,
                    Path = "normal.osu",
                    Version = $"{beatmapId}",
                    BaseDifficulty = new BeatmapDifficulty
                    {
                        OverallDifficulty = 3.5f,
                    }
                });
            }

            return new BeatmapSetInfo
            {
                OnlineBeatmapSetID = setId,
                Hash = new MemoryStream(Encoding.UTF8.GetBytes(Guid.NewGuid().ToString())).ComputeMD5Hash(),
                Metadata = new BeatmapMetadata
                {
                    // Create random metadata, then we can check if sorting works based on these
                    Artist = "Some Artist " + RNG.Next(0, 9),
                    Title = $"Some Song (set id {setId})",
                    AuthorString = "Some Guy " + RNG.Next(0, 9),
                },
                Beatmaps = beatmaps
            };
        }
    }
}<|MERGE_RESOLUTION|>--- conflicted
+++ resolved
@@ -59,21 +59,14 @@
         [BackgroundDependencyLoader]
         private void load()
         {
-<<<<<<< HEAD
-            var storage = new TestStorage(@"TestCasePlaySongSelect");
+            factory = new DatabaseContextFactory(LocalStorage);
+            factory.ResetDatabase();
 
-            // this is by no means clean. should be replacing inside of OsuGameBase somehow.
-            DatabaseContextFactory factory = new DatabaseContextFactory(storage);
+            using (var usage = factory.Get())
+                usage.Migrate();
 
             factory.ResetDatabase();
 
-=======
-            TestSongSelect songSelect = null;
-
-            factory = new DatabaseContextFactory(LocalStorage);
-            factory.ResetDatabase();
-
->>>>>>> 1796ffde
             using (var usage = factory.Get())
                 usage.Migrate();
 
