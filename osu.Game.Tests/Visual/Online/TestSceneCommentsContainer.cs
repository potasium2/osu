﻿// Copyright (c) ppy Pty Ltd <contact@ppy.sh>. Licensed under the MIT Licence.
// See the LICENCE file in the repository root for full licence text.

using System;
using System.Collections.Generic;
using System.Linq;
using NUnit.Framework;
using osu.Game.Overlays;
using osu.Framework.Allocation;
using osu.Framework.Graphics;
using osu.Framework.Graphics.Containers;
using osu.Framework.Testing;
using osu.Game.Online.API;
using osu.Game.Online.API.Requests;
using osu.Game.Online.API.Requests.Responses;
using osu.Game.Overlays.Comments;

namespace osu.Game.Tests.Visual.Online
{
    [TestFixture]
    public class TestSceneCommentsContainer : OsuTestScene
    {
<<<<<<< HEAD
        public override IReadOnlyList<Type> RequiredTypes => new[]
        {
            typeof(CommentsContainer),
            typeof(CommentsHeader),
            typeof(DrawableComment),
            typeof(HeaderButton),
            typeof(OverlaySortTabControl<>),
            typeof(ShowChildrenButton),
            typeof(DeletedCommentsCounter),
            typeof(VotePill)
        };

        protected override bool UseOnlineAPI => true;

=======
>>>>>>> fda45997
        [Cached]
        private readonly OverlayColourProvider colourProvider = new OverlayColourProvider(OverlayColourScheme.Purple);

        private DummyAPIAccess dummyAPI => (DummyAPIAccess)API;

        private CommentsContainer commentsContainer;

        [SetUp]
        public void SetUp() => Schedule(() =>
            Child = new BasicScrollContainer
            {
                RelativeSizeAxes = Axes.Both,
                Child = commentsContainer = new CommentsContainer()
            });

        [Test]
        public void TestIdleState()
        {
            AddUntilStep("loading spinner shown",
                () => commentsContainer.ChildrenOfType<CommentsShowMoreButton>().Single().IsLoading);
        }

        [Test]
        public void TestSingleCommentsPage()
        {
            setUpCommentsResponse(exampleComments);
            AddStep("show comments", () => commentsContainer.ShowComments(CommentableType.Beatmapset, 123));
            AddUntilStep("show more button hidden",
                () => commentsContainer.ChildrenOfType<CommentsShowMoreButton>().Single().Alpha == 0);
        }

        [Test]
        public void TestMultipleCommentPages()
        {
            var comments = exampleComments;
            comments.HasMore = true;
            comments.TopLevelCount = 10;

            setUpCommentsResponse(comments);
            AddStep("show comments", () => commentsContainer.ShowComments(CommentableType.Beatmapset, 123));
            AddUntilStep("show more button visible",
                () => commentsContainer.ChildrenOfType<CommentsShowMoreButton>().Single().Alpha == 1);
        }

        [Test]
        public void TestMultipleLoads()
        {
            var comments = exampleComments;
            int topLevelCommentCount = exampleComments.Comments.Count(comment => comment.IsTopLevel);

            AddStep("hide container", () => commentsContainer.Hide());
            setUpCommentsResponse(comments);
            AddRepeatStep("show comments multiple times",
                () => commentsContainer.ShowComments(CommentableType.Beatmapset, 456), 2);
            AddStep("show container", () => commentsContainer.Show());
            AddUntilStep("comment count is correct",
                () => commentsContainer.ChildrenOfType<DrawableComment>().Count() == topLevelCommentCount);
        }

        private void setUpCommentsResponse(CommentBundle commentBundle)
            => AddStep("set up response", () =>
            {
                dummyAPI.HandleRequest = request =>
                {
                    if (!(request is GetCommentsRequest getCommentsRequest))
                        return;

                    getCommentsRequest.TriggerSuccess(commentBundle);
                };
            });

        private CommentBundle exampleComments => new CommentBundle
        {
            Comments = new List<Comment>
            {
                new Comment
                {
                    Id = 1,
                    Message = "This is a comment",
                    LegacyName = "FirstUser",
                    CreatedAt = DateTimeOffset.Now,
                    VotesCount = 19,
                    RepliesCount = 1
                },
                new Comment
                {
                    Id = 5,
                    ParentId = 1,
                    Message = "This is a child comment",
                    LegacyName = "SecondUser",
                    CreatedAt = DateTimeOffset.Now,
                    VotesCount = 4,
                },
                new Comment
                {
                    Id = 10,
                    Message = "This is another comment",
                    LegacyName = "ThirdUser",
                    CreatedAt = DateTimeOffset.Now,
                    VotesCount = 0
                },
            },
            IncludedComments = new List<Comment>(),
        };
    }
}<|MERGE_RESOLUTION|>--- conflicted
+++ resolved
@@ -20,23 +20,6 @@
     [TestFixture]
     public class TestSceneCommentsContainer : OsuTestScene
     {
-<<<<<<< HEAD
-        public override IReadOnlyList<Type> RequiredTypes => new[]
-        {
-            typeof(CommentsContainer),
-            typeof(CommentsHeader),
-            typeof(DrawableComment),
-            typeof(HeaderButton),
-            typeof(OverlaySortTabControl<>),
-            typeof(ShowChildrenButton),
-            typeof(DeletedCommentsCounter),
-            typeof(VotePill)
-        };
-
-        protected override bool UseOnlineAPI => true;
-
-=======
->>>>>>> fda45997
         [Cached]
         private readonly OverlayColourProvider colourProvider = new OverlayColourProvider(OverlayColourScheme.Purple);
 
