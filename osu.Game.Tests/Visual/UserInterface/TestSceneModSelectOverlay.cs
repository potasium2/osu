﻿// Copyright (c) ppy Pty Ltd <contact@ppy.sh>. Licensed under the MIT Licence.
// See the LICENCE file in the repository root for full licence text.

using System;
using System.Collections.Generic;
using System.Linq;
using NUnit.Framework;
using osu.Framework.Allocation;
using osu.Framework.Bindables;
using osu.Framework.Graphics;
using osu.Framework.Graphics.Containers;
using osu.Framework.Testing;
using osu.Game.Graphics.Sprites;
using osu.Game.Graphics.UserInterface;
using osu.Game.Overlays.Mods;
using osu.Game.Rulesets;
using osu.Game.Rulesets.Mania;
using osu.Game.Rulesets.Mania.Mods;
using osu.Game.Rulesets.Mods;
using osu.Game.Rulesets.Osu;
using osu.Game.Rulesets.Osu.Mods;
using osu.Game.Screens.Play.HUD;
using osuTK;
using osuTK.Graphics;

namespace osu.Game.Tests.Visual.UserInterface
{
    [Description("mod select and icon display")]
    public class TestSceneModSelectOverlay : OsuTestScene
    {
        private RulesetStore rulesets;
        private ModDisplay modDisplay;
        private TestModSelectOverlay modSelect;

        [BackgroundDependencyLoader]
        private void load(RulesetStore rulesets)
        {
            this.rulesets = rulesets;
        }

        [SetUp]
        public void SetUp() => Schedule(() => createDisplay(() => new TestModSelectOverlay()));

        [SetUpSteps]
        public void SetUpSteps()
        {
            AddStep("show", () => modSelect.Show());
        }

        [Test]
        public void TestAnimationFlushOnClose()
        {
            changeRuleset(0);

            AddStep("Select all fun mods", () =>
            {
                modSelect.ModSectionsContainer
                         .Single(c => c.ModType == ModType.DifficultyIncrease)
                         .SelectAll();
            });

            AddUntilStep("many mods selected", () => modDisplay.Current.Value.Count >= 5);

            AddStep("trigger deselect and close overlay", () =>
            {
                modSelect.ModSectionsContainer
                         .Single(c => c.ModType == ModType.DifficultyIncrease)
                         .DeselectAll();

                modSelect.Hide();
            });

            AddAssert("all mods deselected", () => modDisplay.Current.Value.Count == 0);
        }

        [Test]
        public void TestOsuMods()
        {
            changeRuleset(0);

            var osu = new OsuRuleset();

            var easierMods = osu.GetModsFor(ModType.DifficultyReduction);
            var harderMods = osu.GetModsFor(ModType.DifficultyIncrease);
            var conversionMods = osu.GetModsFor(ModType.Conversion);

            var noFailMod = osu.GetModsFor(ModType.DifficultyReduction).FirstOrDefault(m => m is OsuModNoFail);
            var hiddenMod = harderMods.FirstOrDefault(m => m is OsuModHidden);

            var doubleTimeMod = harderMods.OfType<MultiMod>().FirstOrDefault(m => m.Mods.Any(a => a is OsuModDoubleTime));

            var targetMod = conversionMods.FirstOrDefault(m => m is OsuModTarget);

            var easy = easierMods.FirstOrDefault(m => m is OsuModEasy);
            var hardRock = harderMods.FirstOrDefault(m => m is OsuModHardRock);

            testSingleMod(noFailMod);
            testMultiMod(doubleTimeMod);
            testIncompatibleMods(easy, hardRock);
            testDeselectAll(easierMods.Where(m => !(m is MultiMod)));
            testMultiplierTextColour(noFailMod, () => modSelect.LowMultiplierColour);
            testMultiplierTextColour(hiddenMod, () => modSelect.HighMultiplierColour);

            testUnimplementedMod(targetMod);
        }

        [Test]
        public void TestManiaMods()
        {
            changeRuleset(3);

            var mania = new ManiaRuleset();

            testModsWithSameBaseType(
                mania.GetAllMods().Single(m => m.GetType() == typeof(ManiaModFadeIn)),
                mania.GetAllMods().Single(m => m.GetType() == typeof(ManiaModHidden)));
        }

        [Test]
        public void TestRulesetChanges()
        {
            changeRuleset(0);

            var noFailMod = new OsuRuleset().GetModsFor(ModType.DifficultyReduction).FirstOrDefault(m => m is OsuModNoFail);

            AddStep("set mods externally", () => { SelectedMods.Value = new[] { noFailMod }; });

            changeRuleset(0);

            AddAssert("ensure mods still selected", () => modDisplay.Current.Value.Single(m => m is OsuModNoFail) != null);

            changeRuleset(3);

            AddAssert("ensure mods not selected", () => modDisplay.Current.Value.Count == 0);

            changeRuleset(0);

            AddAssert("ensure mods not selected", () => modDisplay.Current.Value.Count == 0);
        }

        [Test]
        public void TestExternallySetCustomizedMod()
        {
            changeRuleset(0);

            AddStep("set customized mod externally", () => SelectedMods.Value = new[] { new OsuModDoubleTime { SpeedChange = { Value = 1.01 } } });

            AddAssert("ensure button is selected and customized accordingly", () =>
            {
                var button = modSelect.GetModButton(SelectedMods.Value.Single());
                return ((OsuModDoubleTime)button.SelectedMod).SpeedChange.Value == 1.01;
            });
        }

        [Test]
        public void TestNonStacked()
        {
            changeRuleset(0);

            AddStep("create overlay", () => createDisplay(() => new TestNonStackedModSelectOverlay()));

            AddStep("show", () => modSelect.Show());

            AddAssert("ensure all buttons are spread out", () => modSelect.ChildrenOfType<ModButton>().All(m => m.Mods.Length <= 1));
        }

        [Test]
        public void TestChangeIsValidChangesButtonVisibility()
        {
            changeRuleset(0);

            AddAssert("double time visible", () => modSelect.ChildrenOfType<ModButton>().Any(b => b.Mods.Any(m => m is OsuModDoubleTime)));

            AddStep("make double time invalid", () => modSelect.IsValidMod = m => !(m is OsuModDoubleTime));
<<<<<<< HEAD
            AddAssert("double time not visible", () => modSelect.ChildrenOfType<ModButton>().All(b => !b.Mods.Any(m => m is OsuModDoubleTime)));
            AddAssert("nightcore still visible", () => modSelect.ChildrenOfType<ModButton>().Any(b => b.Mods.Any(m => m is OsuModNightcore)));

            AddStep("make double time valid again", () => modSelect.IsValidMod = m => true);
            AddAssert("double time visible", () => modSelect.ChildrenOfType<ModButton>().Any(b => b.Mods.Any(m => m is OsuModDoubleTime)));
=======
            AddUntilStep("double time not visible", () => modSelect.ChildrenOfType<ModButton>().All(b => !b.Mods.Any(m => m is OsuModDoubleTime)));
            AddAssert("nightcore still visible", () => modSelect.ChildrenOfType<ModButton>().Any(b => b.Mods.Any(m => m is OsuModNightcore)));

            AddStep("make double time valid again", () => modSelect.IsValidMod = m => true);
            AddUntilStep("double time visible", () => modSelect.ChildrenOfType<ModButton>().Any(b => b.Mods.Any(m => m is OsuModDoubleTime)));
>>>>>>> 06a3a72e
            AddAssert("nightcore still visible", () => modSelect.ChildrenOfType<ModButton>().Any(b => b.Mods.Any(m => m is OsuModNightcore)));
        }

        [Test]
        public void TestChangeIsValidPreservesSelection()
        {
            changeRuleset(0);

            AddStep("select DT + HD", () => SelectedMods.Value = new Mod[] { new OsuModDoubleTime(), new OsuModHidden() });
            AddAssert("DT + HD selected", () => modSelect.ChildrenOfType<ModButton>().Count(b => b.Selected) == 2);

            AddStep("make NF invalid", () => modSelect.IsValidMod = m => !(m is ModNoFail));
            AddAssert("DT + HD still selected", () => modSelect.ChildrenOfType<ModButton>().Count(b => b.Selected) == 2);
        }

        private void testSingleMod(Mod mod)
        {
            selectNext(mod);
            checkSelected(mod);

            selectPrevious(mod);
            checkNotSelected(mod);

            selectNext(mod);
            selectNext(mod);
            checkNotSelected(mod);

            selectPrevious(mod);
            selectPrevious(mod);
            checkNotSelected(mod);
        }

        private void testMultiMod(MultiMod multiMod)
        {
            foreach (var mod in multiMod.Mods)
            {
                selectNext(mod);
                checkSelected(mod);
            }

            for (int index = multiMod.Mods.Length - 1; index >= 0; index--)
                selectPrevious(multiMod.Mods[index]);

            foreach (var mod in multiMod.Mods)
                checkNotSelected(mod);
        }

        private void testUnimplementedMod(Mod mod)
        {
            selectNext(mod);
            checkNotSelected(mod);
        }

        private void testIncompatibleMods(Mod modA, Mod modB)
        {
            selectNext(modA);
            checkSelected(modA);
            checkNotSelected(modB);

            selectNext(modB);
            checkSelected(modB);
            checkNotSelected(modA);

            selectPrevious(modB);
            checkNotSelected(modA);
            checkNotSelected(modB);
        }

        private void testDeselectAll(IEnumerable<Mod> mods)
        {
            foreach (var mod in mods)
                selectNext(mod);

            AddAssert("check for any selection", () => modSelect.SelectedMods.Value.Any());
            AddStep("deselect all", () => modSelect.DeselectAllButton.Action.Invoke());
            AddAssert("check for no selection", () => !modSelect.SelectedMods.Value.Any());
        }

        private void testMultiplierTextColour(Mod mod, Func<Color4> getCorrectColour)
        {
            checkLabelColor(() => Color4.White);
            selectNext(mod);
            AddWaitStep("wait for changing colour", 1);
            checkLabelColor(getCorrectColour);
            selectPrevious(mod);
            AddWaitStep("wait for changing colour", 1);
            checkLabelColor(() => Color4.White);
        }

        private void testModsWithSameBaseType(Mod modA, Mod modB)
        {
            selectNext(modA);
            checkSelected(modA);
            selectNext(modB);
            checkSelected(modB);

            // Backwards
            selectPrevious(modA);
            checkSelected(modA);
        }

        private void selectNext(Mod mod) => AddStep($"left click {mod.Name}", () => modSelect.GetModButton(mod)?.SelectNext(1));

        private void selectPrevious(Mod mod) => AddStep($"right click {mod.Name}", () => modSelect.GetModButton(mod)?.SelectNext(-1));

        private void checkSelected(Mod mod)
        {
            AddAssert($"check {mod.Name} is selected", () =>
            {
                var button = modSelect.GetModButton(mod);
                return modSelect.SelectedMods.Value.Single(m => m.Name == mod.Name) != null && button.SelectedMod.GetType() == mod.GetType() && button.Selected;
            });
        }

        private void changeRuleset(int? id)
        {
            AddStep($"change ruleset to {(id?.ToString() ?? "none")}", () => { Ruleset.Value = rulesets.AvailableRulesets.FirstOrDefault(r => r.ID == id); });
            waitForLoad();
        }

        private void waitForLoad() =>
            AddUntilStep("wait for icons to load", () => modSelect.AllLoaded);

        private void checkNotSelected(Mod mod)
        {
            AddAssert($"check {mod.Name} is not selected", () =>
            {
                var button = modSelect.GetModButton(mod);
                return modSelect.SelectedMods.Value.All(m => m.GetType() != mod.GetType()) && button.SelectedMod?.GetType() != mod.GetType();
            });
        }

        private void checkLabelColor(Func<Color4> getColour) => AddAssert("check label has expected colour", () => modSelect.MultiplierLabel.Colour.AverageColour == getColour());

        private void createDisplay(Func<TestModSelectOverlay> createOverlayFunc)
        {
            SelectedMods.Value = Array.Empty<Mod>();
            Children = new Drawable[]
            {
                modSelect = createOverlayFunc().With(d =>
                {
                    d.Origin = Anchor.BottomCentre;
                    d.Anchor = Anchor.BottomCentre;
                    d.SelectedMods.BindTarget = SelectedMods;
                }),
                modDisplay = new ModDisplay
                {
                    Anchor = Anchor.TopRight,
                    Origin = Anchor.TopRight,
                    AutoSizeAxes = Axes.Both,
                    Position = new Vector2(-5, 25),
                    Current = { BindTarget = modSelect.SelectedMods }
                }
            };
        }

        private class TestModSelectOverlay : SoloModSelectOverlay
        {
            public new Bindable<IReadOnlyList<Mod>> SelectedMods => base.SelectedMods;

            public bool AllLoaded => ModSectionsContainer.Children.All(c => c.ModIconsLoaded);

            public new FillFlowContainer<ModSection> ModSectionsContainer =>
                base.ModSectionsContainer;

            public ModButton GetModButton(Mod mod)
            {
                var section = ModSectionsContainer.Children.Single(s => s.ModType == mod.Type);
                return section.ButtonsContainer.OfType<ModButton>().Single(b => b.Mods.Any(m => m.GetType() == mod.GetType()));
            }

            public new OsuSpriteText MultiplierLabel => base.MultiplierLabel;
            public new TriangleButton DeselectAllButton => base.DeselectAllButton;

            public new Color4 LowMultiplierColour => base.LowMultiplierColour;
            public new Color4 HighMultiplierColour => base.HighMultiplierColour;
        }

        private class TestNonStackedModSelectOverlay : TestModSelectOverlay
        {
            protected override bool Stacked => false;
        }
    }
}<|MERGE_RESOLUTION|>--- conflicted
+++ resolved
@@ -172,19 +172,11 @@
             AddAssert("double time visible", () => modSelect.ChildrenOfType<ModButton>().Any(b => b.Mods.Any(m => m is OsuModDoubleTime)));
 
             AddStep("make double time invalid", () => modSelect.IsValidMod = m => !(m is OsuModDoubleTime));
-<<<<<<< HEAD
-            AddAssert("double time not visible", () => modSelect.ChildrenOfType<ModButton>().All(b => !b.Mods.Any(m => m is OsuModDoubleTime)));
-            AddAssert("nightcore still visible", () => modSelect.ChildrenOfType<ModButton>().Any(b => b.Mods.Any(m => m is OsuModNightcore)));
-
-            AddStep("make double time valid again", () => modSelect.IsValidMod = m => true);
-            AddAssert("double time visible", () => modSelect.ChildrenOfType<ModButton>().Any(b => b.Mods.Any(m => m is OsuModDoubleTime)));
-=======
             AddUntilStep("double time not visible", () => modSelect.ChildrenOfType<ModButton>().All(b => !b.Mods.Any(m => m is OsuModDoubleTime)));
             AddAssert("nightcore still visible", () => modSelect.ChildrenOfType<ModButton>().Any(b => b.Mods.Any(m => m is OsuModNightcore)));
 
             AddStep("make double time valid again", () => modSelect.IsValidMod = m => true);
             AddUntilStep("double time visible", () => modSelect.ChildrenOfType<ModButton>().Any(b => b.Mods.Any(m => m is OsuModDoubleTime)));
->>>>>>> 06a3a72e
             AddAssert("nightcore still visible", () => modSelect.ChildrenOfType<ModButton>().Any(b => b.Mods.Any(m => m is OsuModNightcore)));
         }
 
