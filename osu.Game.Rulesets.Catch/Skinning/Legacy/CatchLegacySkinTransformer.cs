// Copyright (c) ppy Pty Ltd <contact@ppy.sh>. Licensed under the MIT Licence.
// See the LICENCE file in the repository root for full licence text.

using System.Linq;
using osu.Framework.Bindables;
using osu.Framework.Graphics;
using osu.Game.Screens.Play.HUD;
using osu.Game.Skinning;
using osuTK.Graphics;

namespace osu.Game.Rulesets.Catch.Skinning.Legacy
{
    public class CatchLegacySkinTransformer : LegacySkinTransformer
    {
        /// <summary>
        /// For simplicity, let's use legacy combo font texture existence as a way to identify legacy skins from default.
        /// </summary>
        private bool providesComboCounter => this.HasFont(LegacyFont.Combo);

        public CatchLegacySkinTransformer(ISkin skin)
            : base(skin)
        {
        }

        public override Drawable GetDrawableComponent(ISkinComponent component)
        {
            if (component is SkinnableTargetComponent targetComponent)
            {
                switch (targetComponent.Target)
                {
                    case SkinnableTarget.MainHUDComponents:
                        var components = base.GetDrawableComponent(component) as SkinnableTargetComponentsContainer;

                        if (providesComboCounter && components != null)
                        {
                            // catch may provide its own combo counter; hide the default.
                            // todo: this should be done in an elegant way per ruleset, defining which HUD skin components should be displayed.
                            foreach (var legacyComboCounter in components.OfType<LegacyComboCounter>())
                                legacyComboCounter.HiddenByRulesetImplementation = false;
                        }

                        return components;
                }
            }

            if (component is CatchSkinComponent catchSkinComponent)
            {
                switch (catchSkinComponent.Component)
                {
                    case CatchSkinComponents.Fruit:
                        if (GetTexture("fruit-pear") != null)
                            return new LegacyFruitPiece();

                        return null;

                    case CatchSkinComponents.Banana:
                        if (GetTexture("fruit-bananas") != null)
                            return new LegacyBananaPiece();

                        return null;

                    case CatchSkinComponents.Droplet:
                        if (GetTexture("fruit-drop") != null)
                            return new LegacyDropletPiece();

                        return null;

                    case CatchSkinComponents.Catcher:
<<<<<<< HEAD
                        var version = GetConfig<SkinConfiguration.LegacySetting, decimal>(SkinConfiguration.LegacySetting.Version)?.Value ?? 1;
=======
                        decimal version = GetConfig<LegacySkinConfiguration.LegacySetting, decimal>(LegacySkinConfiguration.LegacySetting.Version)?.Value ?? 1;
>>>>>>> a9208838

                        if (version < 2.3m)
                        {
                            if (hasOldStyleCatcherSprite())
                                return new LegacyCatcherOld();
                        }

                        if (hasNewStyleCatcherSprite())
                            return new LegacyCatcherNew();

                        return null;

                    case CatchSkinComponents.CatchComboCounter:
                        if (providesComboCounter)
                            return new LegacyCatchComboCounter(Skin);

                        return null;

                    case CatchSkinComponents.HitExplosion:
                        if (hasOldStyleCatcherSprite() || hasNewStyleCatcherSprite())
                            return new LegacyHitExplosion();

                        return null;
                }
            }

            return base.GetDrawableComponent(component);
        }

        private bool hasOldStyleCatcherSprite() =>
            GetTexture(@"fruit-ryuuta") != null
            || GetTexture(@"fruit-ryuuta-0") != null;

        private bool hasNewStyleCatcherSprite() =>
            GetTexture(@"fruit-catcher-idle") != null
            || GetTexture(@"fruit-catcher-idle-0") != null;

        public override IBindable<TValue> GetConfig<TLookup, TValue>(TLookup lookup)
        {
            switch (lookup)
            {
                case CatchSkinColour colour:
                    var result = (Bindable<Color4>)base.GetConfig<SkinCustomColourLookup, TValue>(new SkinCustomColourLookup(colour));
                    if (result == null)
                        return null;

                    result.Value = LegacyColourCompatibility.DisallowZeroAlpha(result.Value);
                    return (IBindable<TValue>)result;

                case CatchSkinConfiguration config:
                    switch (config)
                    {
                        case CatchSkinConfiguration.FlipCatcherPlate:
                            // Don't flip catcher plate contents if the catcher is provided by this legacy skin.
                            if (GetDrawableComponent(new CatchSkinComponent(CatchSkinComponents.Catcher)) != null)
                                return (IBindable<TValue>)new Bindable<bool>();

                            break;
                    }

                    break;
            }

            return base.GetConfig<TLookup, TValue>(lookup);
        }
    }
}<|MERGE_RESOLUTION|>--- conflicted
+++ resolved
@@ -66,11 +66,7 @@
                         return null;
 
                     case CatchSkinComponents.Catcher:
-<<<<<<< HEAD
-                        var version = GetConfig<SkinConfiguration.LegacySetting, decimal>(SkinConfiguration.LegacySetting.Version)?.Value ?? 1;
-=======
-                        decimal version = GetConfig<LegacySkinConfiguration.LegacySetting, decimal>(LegacySkinConfiguration.LegacySetting.Version)?.Value ?? 1;
->>>>>>> a9208838
+                        decimal version = GetConfig<SkinConfiguration.LegacySetting, decimal>(SkinConfiguration.LegacySetting.Version)?.Value ?? 1;
 
                         if (version < 2.3m)
                         {
