--- conflicted
+++ resolved
@@ -7,11 +7,7 @@
 using osu.Framework.Bindables;
 using osu.Framework.Extensions.EnumExtensions;
 using osu.Framework.Graphics;
-<<<<<<< HEAD
-=======
-using osu.Framework.Input;
 using osu.Framework.Input.Bindings;
->>>>>>> e8d09621
 using osu.Framework.Input.Events;
 using osu.Game.Beatmaps;
 using osu.Game.Graphics.UserInterface;
@@ -44,6 +40,8 @@
         [Cached(typeof(IDistanceSnapProvider))]
         protected readonly CatchDistanceSnapProvider DistanceSnapProvider = new CatchDistanceSnapProvider();
 
+        private BeatSnapGrid beatSnapGrid = null!;
+
         public CatchHitObjectComposer(CatchRuleset ruleset)
             : base(ruleset)
         {
@@ -73,8 +71,6 @@
                 Catcher.BASE_DASH_SPEED, -Catcher.BASE_DASH_SPEED,
                 Catcher.BASE_WALK_SPEED, -Catcher.BASE_WALK_SPEED,
             }));
-<<<<<<< HEAD
-=======
 
             AddInternal(beatSnapGrid = new CatchBeatSnapGrid());
         }
@@ -82,13 +78,6 @@
         protected override IEnumerable<TernaryButton> CreateTernaryButtons()
             => base.CreateTernaryButtons()
                    .Concat(DistanceSnapProvider.CreateTernaryButtons());
-
-        protected override void LoadComplete()
-        {
-            base.LoadComplete();
-
-            inputManager = GetContainingInputManager();
-        }
 
         protected override void UpdateAfterChildren()
         {
@@ -105,13 +94,12 @@
             }
             else
             {
-                var result = FindSnappedPositionAndTime(inputManager.CurrentState.Mouse.Position);
+                var result = FindSnappedPositionAndTime(InputManager.CurrentState.Mouse.Position);
                 if (result.Time is double time)
                     beatSnapGrid.SelectionTimeRange = (time, time);
                 else
                     beatSnapGrid.SelectionTimeRange = null;
             }
->>>>>>> e8d09621
         }
 
         protected override void Update()
