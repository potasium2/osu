// Copyright (c) ppy Pty Ltd <contact@ppy.sh>. Licensed under the MIT Licence.
// See the LICENCE file in the repository root for full licence text.

using System;
using System.Collections.Generic;
using System.Linq;
using osu.Game.Beatmaps;
using osu.Game.Rulesets.Difficulty;
using osu.Game.Rulesets.Difficulty.Preprocessing;
using osu.Game.Rulesets.Difficulty.Skills;
using osu.Game.Rulesets.Mods;
using osu.Game.Rulesets.Osu.Difficulty.Preprocessing;
using osu.Game.Rulesets.Osu.Difficulty.Skills;
using osu.Game.Rulesets.Osu.Mods;
using osu.Game.Rulesets.Osu.Objects;
using osu.Game.Rulesets.Osu.Scoring;
using osu.Game.Rulesets.Scoring;

namespace osu.Game.Rulesets.Osu.Difficulty
{
    public class OsuDifficultyCalculator : DifficultyCalculator
    {
        private const double difficulty_multiplier = 0.0675;
        private double hitWindowGreat;

        public OsuDifficultyCalculator(Ruleset ruleset, WorkingBeatmap beatmap)
            : base(ruleset, beatmap)
        {
        }

        protected override DifficultyAttributes CreateDifficultyAttributes(IBeatmap beatmap, Mod[] mods, Skill[] skills, double clockRate)
        {
            if (beatmap.HitObjects.Count == 0)
                return new OsuDifficultyAttributes { Mods = mods, Skills = skills };

            double aimRating = Math.Sqrt(skills[0].DifficultyValue()) * difficulty_multiplier;
            double speedRating = Math.Sqrt(skills[1].DifficultyValue()) * difficulty_multiplier;
            double flashlightRating = Math.Sqrt(skills[2].DifficultyValue()) * difficulty_multiplier;

            if (mods.Any(h => h is OsuModRelax))
                speedRating = 0.0;

            double baseAimPerformance = Math.Pow(5 * Math.Max(1, aimRating / 0.0675) - 4, 3) / 100000;
            double baseSpeedPerformance = Math.Pow(5 * Math.Max(1, speedRating / 0.0675) - 4, 3) / 100000;
            double baseFlashlightPerformance = 0.0;

            if (mods.Any(h => h is OsuModFlashlight))
                baseFlashlightPerformance = Math.Pow(flashlightRating, 2.0) * 25.0;

            double basePerformance =
                Math.Pow(
                    Math.Pow(baseAimPerformance, 1.1) +
                    Math.Pow(baseSpeedPerformance, 1.1) +
                    Math.Pow(baseFlashlightPerformance, 1.1), 1.0 / 1.1
                );

            double starRating = basePerformance > 0.00001 ? Math.Cbrt(1.12) * 0.027 * (Math.Cbrt(100000 / Math.Pow(2, 1 / 1.1) * basePerformance) + 4) : 0;

<<<<<<< HEAD
            double preempt = (int)BeatmapDifficulty.DifficultyRange(beatmap.BeatmapInfo.BaseDifficulty.ApproachRate, 1800, 1200, 450) / clockRate;
            double drainRate = beatmap.BeatmapInfo.BaseDifficulty.DrainRate;
=======
            double preempt = (int)IBeatmapDifficultyInfo.DifficultyRange(beatmap.Difficulty.ApproachRate, 1800, 1200, 450) / clockRate;
>>>>>>> 9be56829

            int maxCombo = beatmap.HitObjects.Count;
            // Add the ticks + tail of the slider. 1 is subtracted because the head circle would be counted twice (once for the slider itself in the line above)
            maxCombo += beatmap.HitObjects.OfType<Slider>().Sum(s => s.NestedHitObjects.Count - 1);

            int hitCirclesCount = beatmap.HitObjects.Count(h => h is HitCircle);
            int spinnerCount = beatmap.HitObjects.Count(h => h is Spinner);

            return new OsuDifficultyAttributes
            {
                StarRating = starRating,
                Mods = mods,
                AimStrain = aimRating,
                SpeedStrain = speedRating,
                FlashlightRating = flashlightRating,
                ApproachRate = preempt > 1200 ? (1800 - preempt) / 120 : (1200 - preempt) / 150 + 5,
                OverallDifficulty = (80 - hitWindowGreat) / 6,
                DrainRate = drainRate,
                MaxCombo = maxCombo,
                HitCircleCount = hitCirclesCount,
                SpinnerCount = spinnerCount,
                Skills = skills
            };
        }

        protected override IEnumerable<DifficultyHitObject> CreateDifficultyHitObjects(IBeatmap beatmap, double clockRate)
        {
            // The first jump is formed by the first two hitobjects of the map.
            // If the map has less than two OsuHitObjects, the enumerator will not return anything.
            for (int i = 1; i < beatmap.HitObjects.Count; i++)
            {
                var lastLast = i > 1 ? beatmap.HitObjects[i - 2] : null;
                var last = beatmap.HitObjects[i - 1];
                var current = beatmap.HitObjects[i];

                yield return new OsuDifficultyHitObject(current, lastLast, last, clockRate);
            }
        }

        protected override Skill[] CreateSkills(IBeatmap beatmap, Mod[] mods, double clockRate)
        {
            HitWindows hitWindows = new OsuHitWindows();
            hitWindows.SetDifficulty(beatmap.Difficulty.OverallDifficulty);

            // Todo: These int casts are temporary to achieve 1:1 results with osu!stable, and should be removed in the future
            hitWindowGreat = (int)(hitWindows.WindowFor(HitResult.Great)) / clockRate;

            return new Skill[]
            {
                new Aim(mods),
                new Speed(mods, hitWindowGreat),
                new Flashlight(mods)
            };
        }

        protected override Mod[] DifficultyAdjustmentMods => new Mod[]
        {
            new OsuModDoubleTime(),
            new OsuModHalfTime(),
            new OsuModEasy(),
            new OsuModHardRock(),
            new OsuModFlashlight(),
        };
    }
}<|MERGE_RESOLUTION|>--- conflicted
+++ resolved
@@ -56,12 +56,8 @@
 
             double starRating = basePerformance > 0.00001 ? Math.Cbrt(1.12) * 0.027 * (Math.Cbrt(100000 / Math.Pow(2, 1 / 1.1) * basePerformance) + 4) : 0;
 
-<<<<<<< HEAD
-            double preempt = (int)BeatmapDifficulty.DifficultyRange(beatmap.BeatmapInfo.BaseDifficulty.ApproachRate, 1800, 1200, 450) / clockRate;
+            double preempt = (int)IBeatmapDifficultyInfo.DifficultyRange(beatmap.Difficulty.ApproachRate, 1800, 1200, 450) / clockRate;
             double drainRate = beatmap.BeatmapInfo.BaseDifficulty.DrainRate;
-=======
-            double preempt = (int)IBeatmapDifficultyInfo.DifficultyRange(beatmap.Difficulty.ApproachRate, 1800, 1200, 450) / clockRate;
->>>>>>> 9be56829
 
             int maxCombo = beatmap.HitObjects.Count;
             // Add the ticks + tail of the slider. 1 is subtracted because the head circle would be counted twice (once for the slider itself in the line above)
