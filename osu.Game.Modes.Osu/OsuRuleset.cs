﻿// Copyright (c) 2007-2017 ppy Pty Ltd <contact@ppy.sh>.
// Licensed under the MIT Licence - https://raw.githubusercontent.com/ppy/osu/master/LICENCE

using OpenTK.Input;
using osu.Game.Beatmaps;
using osu.Game.Graphics;
using osu.Game.Modes.Mods;
using osu.Game.Modes.Objects;
<<<<<<< HEAD
using osu.Game.Modes.Osu.Beatmaps;
using osu.Game.Modes.Osu.Mods;
=======
>>>>>>> 5be18397
using osu.Game.Modes.Osu.Objects;
using osu.Game.Modes.Osu.UI;
using osu.Game.Modes.UI;
using osu.Game.Screens.Play;
using System.Collections.Generic;
using System.Linq;

namespace osu.Game.Modes.Osu
{
    public class OsuRuleset : Ruleset
    {
        public override HitRenderer CreateHitRendererWith(WorkingBeatmap beatmap) => new OsuHitRenderer(beatmap);

        public override IEnumerable<BeatmapStatistic> GetBeatmapStatistics(WorkingBeatmap beatmap) => new[]
        {
            new BeatmapStatistic
            {
                Name = @"Circle count",
                Content = beatmap.Beatmap.HitObjects.Count(h => h is HitCircle).ToString(),
                Icon = FontAwesome.fa_dot_circle_o
            },
            new BeatmapStatistic
            {
                Name = @"Slider count",
                Content = beatmap.Beatmap.HitObjects.Count(h => h is Slider).ToString(),
                Icon = FontAwesome.fa_circle_o
            }
        };

        public override IEnumerable<Mod> GetModsFor(ModType type)
        {
            switch (type)
            {
                case ModType.DifficultyReduction:
                    return new Mod[]
                    {
                        new OsuModEasy(),
                        new OsuModNoFail(),
                        new OsuModHalfTime(),
                    };

                case ModType.DifficultyIncrease:
                    return new Mod[]
                    {
                        new OsuModHardRock(),
                        new MultiMod
                        {
                            Mods = new Mod[]
                            {
                                new OsuModSuddenDeath(),
                                new OsuModPerfect(),
                            },
                        },
                        new MultiMod
                        {
                            Mods = new Mod[]
                            {
                                new OsuModDoubleTime(),
                                new OsuModNightcore(),
                            },
                        },
                        new OsuModHidden(),
                        new OsuModFlashlight(),
                    };

                case ModType.Special:
                    return new Mod[]
                    {
                        new OsuModRelax(),
                        new OsuModAutopilot(),
                        new OsuModSpunOut(),
                        new MultiMod
                        {
                            Mods = new Mod[]
                            {
                                new OsuModAutoplay(),
                                new ModCinema(),
                            },
                        },
                        new OsuModTarget(),
                    };

                default:
                    return new Mod[] { };
            }
        }

        public override FontAwesome Icon => FontAwesome.fa_osu_osu_o;

        public override HitObjectParser CreateHitObjectParser() => new OsuHitObjectParser();

        public override ScoreProcessor CreateScoreProcessor(int hitObjectCount = 0) => new OsuScoreProcessor(hitObjectCount);

        public override DifficultyCalculator CreateDifficultyCalculator(Beatmap beatmap) => new OsuDifficultyCalculator(beatmap);

        protected override PlayMode PlayMode => PlayMode.Osu;

        public override string Description => "osu!";

        public override IEnumerable<KeyCounter> CreateGameplayKeys() => new KeyCounter[]
        {
            new KeyCounterKeyboard(Key.Z),
            new KeyCounterKeyboard(Key.X),
            new KeyCounterMouse(MouseButton.Left),
            new KeyCounterMouse(MouseButton.Right)
        };
    }
}
<|MERGE_RESOLUTION|>--- conflicted
+++ resolved
@@ -1,121 +1,117 @@
-﻿// Copyright (c) 2007-2017 ppy Pty Ltd <contact@ppy.sh>.
-// Licensed under the MIT Licence - https://raw.githubusercontent.com/ppy/osu/master/LICENCE
-
-using OpenTK.Input;
-using osu.Game.Beatmaps;
-using osu.Game.Graphics;
-using osu.Game.Modes.Mods;
-using osu.Game.Modes.Objects;
-<<<<<<< HEAD
-using osu.Game.Modes.Osu.Beatmaps;
-using osu.Game.Modes.Osu.Mods;
-=======
->>>>>>> 5be18397
-using osu.Game.Modes.Osu.Objects;
-using osu.Game.Modes.Osu.UI;
-using osu.Game.Modes.UI;
-using osu.Game.Screens.Play;
-using System.Collections.Generic;
-using System.Linq;
-
-namespace osu.Game.Modes.Osu
-{
-    public class OsuRuleset : Ruleset
-    {
-        public override HitRenderer CreateHitRendererWith(WorkingBeatmap beatmap) => new OsuHitRenderer(beatmap);
-
-        public override IEnumerable<BeatmapStatistic> GetBeatmapStatistics(WorkingBeatmap beatmap) => new[]
-        {
-            new BeatmapStatistic
-            {
-                Name = @"Circle count",
-                Content = beatmap.Beatmap.HitObjects.Count(h => h is HitCircle).ToString(),
-                Icon = FontAwesome.fa_dot_circle_o
-            },
-            new BeatmapStatistic
-            {
-                Name = @"Slider count",
-                Content = beatmap.Beatmap.HitObjects.Count(h => h is Slider).ToString(),
-                Icon = FontAwesome.fa_circle_o
-            }
-        };
-
-        public override IEnumerable<Mod> GetModsFor(ModType type)
-        {
-            switch (type)
-            {
-                case ModType.DifficultyReduction:
-                    return new Mod[]
-                    {
-                        new OsuModEasy(),
-                        new OsuModNoFail(),
-                        new OsuModHalfTime(),
-                    };
-
-                case ModType.DifficultyIncrease:
-                    return new Mod[]
-                    {
-                        new OsuModHardRock(),
-                        new MultiMod
-                        {
-                            Mods = new Mod[]
-                            {
-                                new OsuModSuddenDeath(),
-                                new OsuModPerfect(),
-                            },
-                        },
-                        new MultiMod
-                        {
-                            Mods = new Mod[]
-                            {
-                                new OsuModDoubleTime(),
-                                new OsuModNightcore(),
-                            },
-                        },
-                        new OsuModHidden(),
-                        new OsuModFlashlight(),
-                    };
-
-                case ModType.Special:
-                    return new Mod[]
-                    {
-                        new OsuModRelax(),
-                        new OsuModAutopilot(),
-                        new OsuModSpunOut(),
-                        new MultiMod
-                        {
-                            Mods = new Mod[]
-                            {
-                                new OsuModAutoplay(),
-                                new ModCinema(),
-                            },
-                        },
-                        new OsuModTarget(),
-                    };
-
-                default:
-                    return new Mod[] { };
-            }
-        }
-
-        public override FontAwesome Icon => FontAwesome.fa_osu_osu_o;
-
-        public override HitObjectParser CreateHitObjectParser() => new OsuHitObjectParser();
-
-        public override ScoreProcessor CreateScoreProcessor(int hitObjectCount = 0) => new OsuScoreProcessor(hitObjectCount);
-
-        public override DifficultyCalculator CreateDifficultyCalculator(Beatmap beatmap) => new OsuDifficultyCalculator(beatmap);
-
-        protected override PlayMode PlayMode => PlayMode.Osu;
-
-        public override string Description => "osu!";
-
-        public override IEnumerable<KeyCounter> CreateGameplayKeys() => new KeyCounter[]
-        {
-            new KeyCounterKeyboard(Key.Z),
-            new KeyCounterKeyboard(Key.X),
-            new KeyCounterMouse(MouseButton.Left),
-            new KeyCounterMouse(MouseButton.Right)
-        };
-    }
-}
+﻿// Copyright (c) 2007-2017 ppy Pty Ltd <contact@ppy.sh>.
+// Licensed under the MIT Licence - https://raw.githubusercontent.com/ppy/osu/master/LICENCE
+
+using OpenTK.Input;
+using osu.Game.Beatmaps;
+using osu.Game.Graphics;
+using osu.Game.Modes.Mods;
+using osu.Game.Modes.Objects;
+using osu.Game.Modes.Osu.Mods;
+using osu.Game.Modes.Osu.Objects;
+using osu.Game.Modes.Osu.UI;
+using osu.Game.Modes.UI;
+using osu.Game.Screens.Play;
+using System.Collections.Generic;
+using System.Linq;
+
+namespace osu.Game.Modes.Osu
+{
+    public class OsuRuleset : Ruleset
+    {
+        public override HitRenderer CreateHitRendererWith(WorkingBeatmap beatmap) => new OsuHitRenderer(beatmap);
+
+        public override IEnumerable<BeatmapStatistic> GetBeatmapStatistics(WorkingBeatmap beatmap) => new[]
+        {
+            new BeatmapStatistic
+            {
+                Name = @"Circle count",
+                Content = beatmap.Beatmap.HitObjects.Count(h => h is HitCircle).ToString(),
+                Icon = FontAwesome.fa_dot_circle_o
+            },
+            new BeatmapStatistic
+            {
+                Name = @"Slider count",
+                Content = beatmap.Beatmap.HitObjects.Count(h => h is Slider).ToString(),
+                Icon = FontAwesome.fa_circle_o
+            }
+        };
+
+        public override IEnumerable<Mod> GetModsFor(ModType type)
+        {
+            switch (type)
+            {
+                case ModType.DifficultyReduction:
+                    return new Mod[]
+                    {
+                        new OsuModEasy(),
+                        new OsuModNoFail(),
+                        new OsuModHalfTime(),
+                    };
+
+                case ModType.DifficultyIncrease:
+                    return new Mod[]
+                    {
+                        new OsuModHardRock(),
+                        new MultiMod
+                        {
+                            Mods = new Mod[]
+                            {
+                                new OsuModSuddenDeath(),
+                                new OsuModPerfect(),
+                            },
+                        },
+                        new MultiMod
+                        {
+                            Mods = new Mod[]
+                            {
+                                new OsuModDoubleTime(),
+                                new OsuModNightcore(),
+                            },
+                        },
+                        new OsuModHidden(),
+                        new OsuModFlashlight(),
+                    };
+
+                case ModType.Special:
+                    return new Mod[]
+                    {
+                        new OsuModRelax(),
+                        new OsuModAutopilot(),
+                        new OsuModSpunOut(),
+                        new MultiMod
+                        {
+                            Mods = new Mod[]
+                            {
+                                new OsuModAutoplay(),
+                                new ModCinema(),
+                            },
+                        },
+                        new OsuModTarget(),
+                    };
+
+                default:
+                    return new Mod[] { };
+            }
+        }
+
+        public override FontAwesome Icon => FontAwesome.fa_osu_osu_o;
+
+        public override HitObjectParser CreateHitObjectParser() => new OsuHitObjectParser();
+
+        public override ScoreProcessor CreateScoreProcessor(int hitObjectCount = 0) => new OsuScoreProcessor(hitObjectCount);
+
+        public override DifficultyCalculator CreateDifficultyCalculator(Beatmap beatmap) => new OsuDifficultyCalculator(beatmap);
+
+        protected override PlayMode PlayMode => PlayMode.Osu;
+
+        public override string Description => "osu!";
+
+        public override IEnumerable<KeyCounter> CreateGameplayKeys() => new KeyCounter[]
+        {
+            new KeyCounterKeyboard(Key.Z),
+            new KeyCounterKeyboard(Key.X),
+            new KeyCounterMouse(MouseButton.Left),
+            new KeyCounterMouse(MouseButton.Right)
+        };
+    }
+}