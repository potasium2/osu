// Copyright (c) ppy Pty Ltd <contact@ppy.sh>. Licensed under the MIT Licence.
// See the LICENCE file in the repository root for full licence text.

using System.Collections.Specialized;
using System.Diagnostics;
using System.Linq;
using JetBrains.Annotations;
using osu.Framework.Allocation;
using osu.Framework.Bindables;
using osu.Framework.Extensions.IEnumerableExtensions;
using osu.Framework.Graphics;
using osu.Framework.Graphics.Containers;
using osu.Framework.Graphics.Shapes;
using osu.Game.Graphics.UserInterface;
using osu.Game.Graphics;
using osu.Game.Graphics.Containers;
<<<<<<< HEAD
using osu.Game.Overlays;
using osu.Game.Overlays.Settings;
=======
>>>>>>> 2f6d1255
using osu.Game.Tournament.Components;
using osu.Game.Tournament.Screens.Editors.Components;
using osuTK;

namespace osu.Game.Tournament.Screens.Editors
{
    public abstract partial class TournamentEditorScreen<TDrawable, TModel> : TournamentScreen
        where TDrawable : Drawable, IModelBacked<TModel>
        where TModel : class, new()
    {
        protected abstract BindableList<TModel> Storage { get; }

<<<<<<< HEAD
        [Resolved(canBeNull: true)]
        [CanBeNull]
        private IDialogOverlay dialogOverlay { get; set; }

        private FillFlowContainer<TDrawable> flow;
=======
        private FillFlowContainer<TDrawable> flow = null!;

        [Resolved]
        private TournamentSceneManager? sceneManager { get; set; }
>>>>>>> 2f6d1255

        protected ControlPanel ControlPanel = null!;

        private readonly TournamentScreen? parentScreen;

        private BackButton backButton = null!;

        protected TournamentEditorScreen(TournamentScreen? parentScreen = null)
        {
            this.parentScreen = parentScreen;
        }

        [BackgroundDependencyLoader]
        private void load(OsuColour colours)
        {
            AddRangeInternal(new Drawable[]
            {
                new Box
                {
                    RelativeSizeAxes = Axes.Both,
                    Colour = OsuColour.Gray(0.2f),
                },
                new OsuScrollContainer
                {
                    RelativeSizeAxes = Axes.Both,
                    Anchor = Anchor.TopCentre,
                    Origin = Anchor.TopCentre,
                    Child = flow = new FillFlowContainer<TDrawable>
                    {
                        Direction = FillDirection.Vertical,
                        RelativeSizeAxes = Axes.X,
                        AutoSizeAxes = Axes.Y,
                        Spacing = new Vector2(20),
                        Padding = new MarginPadding(20),
                    },
                },
                ControlPanel = new ControlPanel
                {
                    Children = new Drawable[]
                    {
                        new TourneyButton
                        {
                            RelativeSizeAxes = Axes.X,
                            Text = "Add new",
                            Action = () => Storage.Add(new TModel())
                        },
                        new TourneyButton
                        {
                            RelativeSizeAxes = Axes.X,
                            BackgroundColour = colours.Pink3,
                            Text = "Clear all",
                            Action = () =>
                            {
                                dialogOverlay?.Push(new TournamentClearAllDialog(() => Storage.Clear()));
                            }
                        },
                    }
                }
            });

            if (parentScreen != null)
            {
                AddInternal(backButton = new BackButton
                {
                    Anchor = Anchor.BottomLeft,
                    Origin = Anchor.BottomLeft,
                    State = { Value = Visibility.Visible },
                    Action = () => sceneManager?.SetScreen(parentScreen.GetType())
                });

                flow.Padding = new MarginPadding { Bottom = backButton.Height * 2 };
            }

            Storage.CollectionChanged += (_, args) =>
            {
                switch (args.Action)
                {
                    case NotifyCollectionChangedAction.Add:
                        Debug.Assert(args.NewItems != null);

                        args.NewItems.Cast<TModel>().ForEach(i => flow.Add(CreateDrawable(i)));
                        break;

                    case NotifyCollectionChangedAction.Remove:
                        Debug.Assert(args.OldItems != null);

                        args.OldItems.Cast<TModel>().ForEach(i => flow.RemoveAll(d => d.Model == i, true));
                        break;
                }
            };

            foreach (var model in Storage)
                flow.Add(CreateDrawable(model));
        }

        protected abstract TDrawable CreateDrawable(TModel model);
    }
}<|MERGE_RESOLUTION|>--- conflicted
+++ resolved
@@ -4,7 +4,6 @@
 using System.Collections.Specialized;
 using System.Diagnostics;
 using System.Linq;
-using JetBrains.Annotations;
 using osu.Framework.Allocation;
 using osu.Framework.Bindables;
 using osu.Framework.Extensions.IEnumerableExtensions;
@@ -14,11 +13,7 @@
 using osu.Game.Graphics.UserInterface;
 using osu.Game.Graphics;
 using osu.Game.Graphics.Containers;
-<<<<<<< HEAD
 using osu.Game.Overlays;
-using osu.Game.Overlays.Settings;
-=======
->>>>>>> 2f6d1255
 using osu.Game.Tournament.Components;
 using osu.Game.Tournament.Screens.Editors.Components;
 using osuTK;
@@ -31,18 +26,13 @@
     {
         protected abstract BindableList<TModel> Storage { get; }
 
-<<<<<<< HEAD
         [Resolved(canBeNull: true)]
-        [CanBeNull]
-        private IDialogOverlay dialogOverlay { get; set; }
+        private IDialogOverlay? dialogOverlay { get; set; }
 
-        private FillFlowContainer<TDrawable> flow;
-=======
         private FillFlowContainer<TDrawable> flow = null!;
 
         [Resolved]
         private TournamentSceneManager? sceneManager { get; set; }
->>>>>>> 2f6d1255
 
         protected ControlPanel ControlPanel = null!;
 
