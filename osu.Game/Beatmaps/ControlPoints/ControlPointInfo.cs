--- conflicted
+++ resolved
@@ -86,7 +86,6 @@
         public TimingControlPoint TimingPointAt(double time) => binarySearchWithFallback(TimingPoints, time, TimingPoints.Count > 0 ? TimingPoints[0] : null);
 
         /// <summary>
-<<<<<<< HEAD
         /// Finds the closest <see cref="ControlPoint"/> of the same type as <see cref="referencePoint"/> that is active at <paramref name="time"/>.
         /// </summary>
         /// <param name="time">The time to find the timing control point at.</param>
@@ -109,8 +108,6 @@
         }
 
         /// <summary>
-=======
->>>>>>> 4290a71f
         /// Finds the maximum BPM represented by any timing control point.
         /// </summary>
         [JsonIgnore]
