// Copyright (c) ppy Pty Ltd <contact@ppy.sh>. Licensed under the MIT Licence.
// See the LICENCE file in the repository root for full licence text.

using System.Collections.Generic;
using System.IO;
using System.Threading;
using osu.Framework.Audio.Track;
using osu.Framework.Graphics.Textures;
using osu.Game.Rulesets;
using osu.Game.Rulesets.Mods;
using osu.Game.Rulesets.Objects;
using osu.Game.Rulesets.UI;
using osu.Game.Skinning;
using osu.Game.Storyboards;

namespace osu.Game.Beatmaps
{
    public interface IWorkingBeatmap
    {
        IBeatmapInfo BeatmapInfo { get; }

        IBeatmapSetInfo BeatmapSetInfo { get; }

        IBeatmapMetadataInfo Metadata { get; }

        /// <summary>
        /// Whether the Beatmap has finished loading.
        ///</summary>
        public bool BeatmapLoaded { get; }

        /// <summary>
        /// Whether the Background has finished loading.
        ///</summary>
        public bool BackgroundLoaded { get; }

        /// <summary>
        /// Whether the Waveform has finished loading.
        ///</summary>
        public bool WaveformLoaded { get; }

        /// <summary>
        /// Whether the Storyboard has finished loading.
        ///</summary>
        public bool StoryboardLoaded { get; }

        /// <summary>
        /// Whether the Skin has finished loading.
        ///</summary>
        public bool SkinLoaded { get; }

        /// <summary>
        /// Whether the Track has finished loading.
        ///</summary>
        public bool TrackLoaded { get; }

        /// <summary>
        /// Retrieves the <see cref="IBeatmap"/> which this <see cref="IWorkingBeatmap"/> represents.
        /// </summary>
        IBeatmap Beatmap { get; }

        /// <summary>
        /// Retrieves the background for this <see cref="IWorkingBeatmap"/>.
        /// </summary>
        Texture Background { get; }

        /// <summary>
        /// Retrieves the <see cref="Waveform"/> for the <see cref="Track"/> of this <see cref="IWorkingBeatmap"/>.
        /// </summary>
        Waveform Waveform { get; }

        /// <summary>
        /// Retrieves the <see cref="Storyboard"/> which this <see cref="IWorkingBeatmap"/> provides.
        /// </summary>
        Storyboard Storyboard { get; }

        /// <summary>
        /// Retrieves the <see cref="Skin"/> which this <see cref="IWorkingBeatmap"/> provides.
        /// </summary>
        ISkin Skin { get; }

        /// <summary>
        /// Retrieves the <see cref="Track"/> which this <see cref="IWorkingBeatmap"/> has loaded.
        /// </summary>
        Track Track { get; }

        /// <summary>
        /// Constructs a playable <see cref="IBeatmap"/> from <see cref="Beatmap"/> using the applicable converters for a specific <see cref="RulesetInfo"/>.
        /// <para>
        /// The returned <see cref="IBeatmap"/> is in a playable state - all <see cref="HitObject"/> and <see cref="BeatmapDifficulty"/> <see cref="Mod"/>s
        /// have been applied, and <see cref="HitObject"/>s have been fully constructed.
        /// </para>
        /// </summary>
        /// <param name="ruleset">The <see cref="RulesetInfo"/> to create a playable <see cref="IBeatmap"/> for.</param>
        /// <param name="mods">The <see cref="Mod"/>s to apply to the <see cref="IBeatmap"/>.</param>
        /// <param name="cancellationToken">Cancellation token that cancels the beatmap loading process. If not provided, a default timeout of 10,000ms will be applied to the load process.</param>
        /// <returns>The converted <see cref="IBeatmap"/>.</returns>
        /// <exception cref="BeatmapInvalidForRulesetException">If <see cref="Beatmap"/> could not be converted to <paramref name="ruleset"/>.</exception>
<<<<<<< HEAD
        IBeatmap GetPlayableBeatmap(RulesetInfo ruleset, IReadOnlyList<Mod> mods = null, CancellationToken? cancellationToken = null);
=======
        IBeatmap GetPlayableBeatmap(IRulesetInfo ruleset, IReadOnlyList<Mod> mods = null, TimeSpan? timeout = null);
>>>>>>> 0146987e

        /// <summary>
        /// Load a new audio track instance for this beatmap. This should be called once before accessing <see cref="Track"/>.
        /// The caller of this method is responsible for the lifetime of the track.
        /// </summary>
        /// <remarks>
        /// In a standard game context, the loading of the track is managed solely by MusicController, which will
        /// automatically load the track of the current global IBindable IWorkingBeatmap.
        /// As such, this method should only be called in very special scenarios, such as external tests or apps which are
        /// outside of the game context.
        /// </remarks>
        /// <returns>A fresh track instance, which will also be available via <see cref="Track"/>.</returns>
        Track LoadTrack();

        /// <summary>
        /// Returns the stream of the file from the given storage path.
        /// </summary>
        /// <param name="storagePath">The storage path to the file.</param>
        Stream GetStream(string storagePath);

        /// <summary>
        /// Beings loading the contents of this <see cref="IWorkingBeatmap"/> asynchronously.
        /// </summary>
        public void BeginAsyncLoad();

        /// <summary>
        /// Cancels the asynchronous loading of the contents of this <see cref="IWorkingBeatmap"/>.
        /// </summary>
        public void CancelAsyncLoad();

        /// <summary>
        /// Reads the correct track restart point from beatmap metadata and sets looping to enabled.
        /// </summary>
        void PrepareTrackForPreviewLooping();
    }
}<|MERGE_RESOLUTION|>--- conflicted
+++ resolved
@@ -95,11 +95,7 @@
         /// <param name="cancellationToken">Cancellation token that cancels the beatmap loading process. If not provided, a default timeout of 10,000ms will be applied to the load process.</param>
         /// <returns>The converted <see cref="IBeatmap"/>.</returns>
         /// <exception cref="BeatmapInvalidForRulesetException">If <see cref="Beatmap"/> could not be converted to <paramref name="ruleset"/>.</exception>
-<<<<<<< HEAD
-        IBeatmap GetPlayableBeatmap(RulesetInfo ruleset, IReadOnlyList<Mod> mods = null, CancellationToken? cancellationToken = null);
-=======
-        IBeatmap GetPlayableBeatmap(IRulesetInfo ruleset, IReadOnlyList<Mod> mods = null, TimeSpan? timeout = null);
->>>>>>> 0146987e
+        IBeatmap GetPlayableBeatmap(IRulesetInfo ruleset, IReadOnlyList<Mod> mods = null, CancellationToken? cancellationToken = null);
 
         /// <summary>
         /// Load a new audio track instance for this beatmap. This should be called once before accessing <see cref="Track"/>.
