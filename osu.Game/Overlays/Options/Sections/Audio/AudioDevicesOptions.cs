<<<<<<< HEAD
﻿//Copyright (c) 2007-2016 ppy Pty Ltd <contact@ppy.sh>.
//Licensed under the MIT Licence - https://raw.githubusercontent.com/ppy/osu/master/LICENCE

using osu.Framework.Allocation;
using osu.Framework.Audio;
using osu.Framework.Graphics;
using System.Collections.Generic;
using System.Linq;
=======
﻿// Copyright (c) 2007-2017 ppy Pty Ltd <contact@ppy.sh>.
// Licensed under the MIT Licence - https://raw.githubusercontent.com/ppy/osu/master/LICENCE
>>>>>>> 1ace3925

namespace osu.Game.Overlays.Options.Sections.Audio
{
    public class AudioDevicesOptions : OptionsSubsection
    {
        protected override string Header => "Devices";

<<<<<<< HEAD
        private AudioManager audio;

        [BackgroundDependencyLoader]
        private void load(AudioManager audio)
        {
            this.audio = audio;
        }

        protected override void LoadComplete()
        {
            base.LoadComplete();

            var deviceItems = new List<KeyValuePair<string, string>>();
            deviceItems.Add(new KeyValuePair<string, string>("Default", string.Empty));
            deviceItems.AddRange(audio.GetDeviceNames().Select(d => new KeyValuePair<string, string>(d, d)));
            Children = new Drawable[]
            {
                new OptionDropDown<string>()
                {
                    Items = deviceItems,
                    Bindable = audio.AudioDevice
                },
=======
        public AudioDevicesOptions()
        {
            Children = new[]
            {
                new OptionLabel { Text = "Output device: TODO dropdown" }
>>>>>>> 1ace3925
            };
        }
    }
}<|MERGE_RESOLUTION|>--- conflicted
+++ resolved
@@ -1,54 +1,41 @@
-<<<<<<< HEAD
-﻿//Copyright (c) 2007-2016 ppy Pty Ltd <contact@ppy.sh>.
-//Licensed under the MIT Licence - https://raw.githubusercontent.com/ppy/osu/master/LICENCE
-
-using osu.Framework.Allocation;
-using osu.Framework.Audio;
-using osu.Framework.Graphics;
-using System.Collections.Generic;
-using System.Linq;
-=======
-﻿// Copyright (c) 2007-2017 ppy Pty Ltd <contact@ppy.sh>.
-// Licensed under the MIT Licence - https://raw.githubusercontent.com/ppy/osu/master/LICENCE
->>>>>>> 1ace3925
-
-namespace osu.Game.Overlays.Options.Sections.Audio
-{
-    public class AudioDevicesOptions : OptionsSubsection
-    {
-        protected override string Header => "Devices";
-
-<<<<<<< HEAD
-        private AudioManager audio;
-
-        [BackgroundDependencyLoader]
-        private void load(AudioManager audio)
-        {
-            this.audio = audio;
-        }
-
-        protected override void LoadComplete()
-        {
-            base.LoadComplete();
-
-            var deviceItems = new List<KeyValuePair<string, string>>();
-            deviceItems.Add(new KeyValuePair<string, string>("Default", string.Empty));
-            deviceItems.AddRange(audio.GetDeviceNames().Select(d => new KeyValuePair<string, string>(d, d)));
-            Children = new Drawable[]
-            {
-                new OptionDropDown<string>()
-                {
-                    Items = deviceItems,
-                    Bindable = audio.AudioDevice
-                },
-=======
-        public AudioDevicesOptions()
-        {
-            Children = new[]
-            {
-                new OptionLabel { Text = "Output device: TODO dropdown" }
->>>>>>> 1ace3925
-            };
-        }
-    }
+﻿// Copyright (c) 2007-2017 ppy Pty Ltd <contact@ppy.sh>.
+// Licensed under the MIT Licence - https://raw.githubusercontent.com/ppy/osu/master/LICENCE
+
+using osu.Framework.Allocation;
+using osu.Framework.Audio;
+using osu.Framework.Graphics;
+using System.Collections.Generic;
+using System.Linq;
+
+namespace osu.Game.Overlays.Options.Sections.Audio
+{
+    public class AudioDevicesOptions : OptionsSubsection
+    {
+        protected override string Header => "Devices";
+
+        private AudioManager audio;
+
+        [BackgroundDependencyLoader]
+        private void load(AudioManager audio)
+        {
+            this.audio = audio;
+        }
+
+        protected override void LoadComplete()
+        {
+            base.LoadComplete();
+
+            var deviceItems = new List<KeyValuePair<string, string>>();
+            deviceItems.Add(new KeyValuePair<string, string>("Default", string.Empty));
+            deviceItems.AddRange(audio.GetDeviceNames().Select(d => new KeyValuePair<string, string>(d, d)));
+            Children = new Drawable[]
+            {
+                new OptionDropDown<string>()
+                {
+                    Items = deviceItems,
+                    Bindable = audio.AudioDevice
+                },
+            };
+        }
+    }
 }