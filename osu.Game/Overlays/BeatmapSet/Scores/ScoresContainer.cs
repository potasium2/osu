﻿// Copyright (c) ppy Pty Ltd <contact@ppy.sh>. Licensed under the MIT Licence.
// See the LICENCE file in the repository root for full licence text.

using System.Diagnostics;
using System.Linq;
using System.Threading;
using System.Threading.Tasks;
using osu.Framework.Allocation;
using osu.Framework.Bindables;
using osu.Framework.Graphics;
using osu.Framework.Graphics.Containers;
using osu.Framework.Graphics.Shapes;
using osu.Game.Beatmaps;
using osu.Game.Graphics.UserInterface;
using osu.Game.Online.API;
using osu.Game.Online.API.Requests;
using osu.Game.Online.API.Requests.Responses;
using osu.Game.Rulesets;
using osu.Game.Scoring;
using osu.Game.Screens.Select.Leaderboards;
using osuTK;
using APIUser = osu.Game.Online.API.Requests.Responses.APIUser;

namespace osu.Game.Overlays.BeatmapSet.Scores
{
    public class ScoresContainer : BeatmapSetLayoutSection
    {
        private const int spacing = 15;

        public readonly Bindable<APIBeatmap> Beatmap = new Bindable<APIBeatmap>();
        private readonly Bindable<IRulesetInfo> ruleset = new Bindable<IRulesetInfo>();
        private readonly Bindable<BeatmapLeaderboardScope> scope = new Bindable<BeatmapLeaderboardScope>(BeatmapLeaderboardScope.Global);
        private readonly IBindable<APIUser> user = new Bindable<APIUser>();

        private readonly Box background;
        private readonly ScoreTable scoreTable;
        private readonly FillFlowContainer topScoresContainer;
        private readonly LoadingLayer loading;
        private readonly LeaderboardModSelector modSelector;
        private readonly NoScoresPlaceholder noScoresPlaceholder;
        private readonly NotSupporterPlaceholder notSupporterPlaceholder;

        [Resolved]
        private IAPIProvider api { get; set; }

        [Resolved]
        private RulesetStore rulesets { get; set; }

        [Resolved]
        private ScoreManager scoreManager { get; set; }

        private GetScoresRequest getScoresRequest;

        private CancellationTokenSource loadCancellationSource;

        protected APIScoresCollection Scores
        {
            set => Schedule(() =>
            {
                loadCancellationSource?.Cancel();
                loadCancellationSource = new CancellationTokenSource();

                topScoresContainer.Clear();
                scoreTable.ClearScores();
                scoreTable.Hide();

                if (value?.Scores.Any() != true)
                    return;

<<<<<<< HEAD
                // TODO: temporary. should be removed once `OrderByTotalScore` can accept `IScoreInfo`.
                var beatmapInfo = new BeatmapInfo { MaxCombo = Beatmap.Value.MaxCombo };
=======
                var apiBeatmap = Beatmap.Value;

                Debug.Assert(apiBeatmap != null);

                // TODO: temporary. should be removed once `OrderByTotalScore` can accept `IScoreInfo`.
                var beatmapInfo = new BeatmapInfo
                {
                    MaxCombo = apiBeatmap.MaxCombo,
                    Status = apiBeatmap.Status
                };
>>>>>>> 9e06da6c

                scoreManager.OrderByTotalScoreAsync(value.Scores.Select(s => s.CreateScoreInfo(rulesets, beatmapInfo)).ToArray(), loadCancellationSource.Token)
                            .ContinueWith(ordered => Schedule(() =>
                            {
                                if (loadCancellationSource.IsCancellationRequested)
                                    return;

                                var topScore = ordered.Result.First();

                                scoreTable.DisplayScores(ordered.Result, apiBeatmap.Status.GrantsPerformancePoints());
                                scoreTable.Show();

                                var userScore = value.UserScore;
                                var userScoreInfo = userScore?.Score.CreateScoreInfo(rulesets, beatmapInfo);

                                topScoresContainer.Add(new DrawableTopScore(topScore));

                                if (userScoreInfo != null && userScoreInfo.OnlineScoreID != topScore.OnlineScoreID)
                                    topScoresContainer.Add(new DrawableTopScore(userScoreInfo, userScore.Position));
                            }), TaskContinuationOptions.OnlyOnRanToCompletion);
            });
        }

        public ScoresContainer()
        {
            AddRange(new Drawable[]
            {
                background = new Box
                {
                    RelativeSizeAxes = Axes.Both,
                },
                new FillFlowContainer
                {
                    Anchor = Anchor.TopCentre,
                    Origin = Anchor.TopCentre,
                    RelativeSizeAxes = Axes.X,
                    AutoSizeAxes = Axes.Y,
                    Direction = FillDirection.Vertical,
                    Padding = new MarginPadding { Horizontal = 50 },
                    Margin = new MarginPadding { Vertical = 20 },
                    Children = new Drawable[]
                    {
                        new FillFlowContainer
                        {
                            RelativeSizeAxes = Axes.X,
                            AutoSizeAxes = Axes.Y,
                            Direction = FillDirection.Vertical,
                            Spacing = new Vector2(0, spacing),
                            Children = new Drawable[]
                            {
                                new LeaderboardScopeSelector
                                {
                                    Anchor = Anchor.TopCentre,
                                    Origin = Anchor.TopCentre,
                                    Current = { BindTarget = scope }
                                },
                                modSelector = new LeaderboardModSelector
                                {
                                    Anchor = Anchor.TopCentre,
                                    Origin = Anchor.TopCentre,
                                    Ruleset = { BindTarget = ruleset }
                                }
                            }
                        },
                        new Container
                        {
                            AutoSizeAxes = Axes.Y,
                            RelativeSizeAxes = Axes.X,
                            Margin = new MarginPadding { Top = spacing },
                            Children = new Drawable[]
                            {
                                noScoresPlaceholder = new NoScoresPlaceholder
                                {
                                    Anchor = Anchor.TopCentre,
                                    Origin = Anchor.TopCentre,
                                    Alpha = 0,
                                    AlwaysPresent = true,
                                    Margin = new MarginPadding { Vertical = 10 }
                                },
                                notSupporterPlaceholder = new NotSupporterPlaceholder
                                {
                                    Anchor = Anchor.TopCentre,
                                    Origin = Anchor.TopCentre,
                                    Alpha = 0,
                                },
                                new FillFlowContainer
                                {
                                    RelativeSizeAxes = Axes.X,
                                    AutoSizeAxes = Axes.Y,
                                    Direction = FillDirection.Vertical,
                                    Spacing = new Vector2(0, spacing),
                                    Children = new Drawable[]
                                    {
                                        topScoresContainer = new FillFlowContainer
                                        {
                                            RelativeSizeAxes = Axes.X,
                                            AutoSizeAxes = Axes.Y,
                                            Direction = FillDirection.Vertical,
                                            Spacing = new Vector2(0, 5),
                                        },
                                        scoreTable = new ScoreTable
                                        {
                                            Anchor = Anchor.TopCentre,
                                            Origin = Anchor.TopCentre,
                                        }
                                    }
                                },
                            }
                        }
                    },
                },
                loading = new LoadingLayer()
            });
        }

        [BackgroundDependencyLoader]
        private void load(OverlayColourProvider colourProvider)
        {
            background.Colour = colourProvider.Background5;

            user.BindTo(api.LocalUser);
        }

        protected override void LoadComplete()
        {
            base.LoadComplete();
            scope.BindValueChanged(_ => getScores());
            ruleset.BindValueChanged(_ => getScores());

            modSelector.SelectedMods.CollectionChanged += (_, __) => getScores();

            Beatmap.BindValueChanged(onBeatmapChanged);
            user.BindValueChanged(onUserChanged, true);
        }

        private void onBeatmapChanged(ValueChangedEvent<APIBeatmap> beatmap)
        {
            var beatmapRuleset = beatmap.NewValue?.Ruleset;

            if (ruleset.Value?.OnlineID == beatmapRuleset?.OnlineID)
            {
                modSelector.DeselectAll();
                ruleset.TriggerChange();
            }
            else
                ruleset.Value = beatmapRuleset;

            scope.Value = BeatmapLeaderboardScope.Global;
        }

        private void onUserChanged(ValueChangedEvent<APIUser> user)
        {
            if (modSelector.SelectedMods.Any())
                modSelector.DeselectAll();
            else
                getScores();

            modSelector.FadeTo(userIsSupporter ? 1 : 0);
        }

        private void getScores()
        {
            getScoresRequest?.Cancel();
            getScoresRequest = null;

            noScoresPlaceholder.Hide();

            if (Beatmap.Value == null || Beatmap.Value.OnlineID <= 0 || (Beatmap.Value?.BeatmapSet as IBeatmapSetOnlineInfo)?.Status <= BeatmapSetOnlineStatus.Pending)
            {
                Scores = null;
                Hide();
                return;
            }

            if (scope.Value != BeatmapLeaderboardScope.Global && !userIsSupporter)
            {
                Scores = null;
                notSupporterPlaceholder.Show();

                loading.Hide();
                loading.FinishTransforms();
                return;
            }

            notSupporterPlaceholder.Hide();

            Show();
            loading.Show();

            getScoresRequest = new GetScoresRequest(Beatmap.Value, Beatmap.Value.Ruleset, scope.Value, modSelector.SelectedMods);
            getScoresRequest.Success += scores =>
            {
                loading.Hide();
                loading.FinishTransforms();

                Scores = scores;

                if (!scores.Scores.Any())
                    noScoresPlaceholder.ShowWithScope(scope.Value);
            };

            api.Queue(getScoresRequest);
        }

        private bool userIsSupporter => api.IsLoggedIn && api.LocalUser.Value.IsSupporter;
    }
}<|MERGE_RESOLUTION|>--- conflicted
+++ resolved
@@ -67,10 +67,6 @@
                 if (value?.Scores.Any() != true)
                     return;
 
-<<<<<<< HEAD
-                // TODO: temporary. should be removed once `OrderByTotalScore` can accept `IScoreInfo`.
-                var beatmapInfo = new BeatmapInfo { MaxCombo = Beatmap.Value.MaxCombo };
-=======
                 var apiBeatmap = Beatmap.Value;
 
                 Debug.Assert(apiBeatmap != null);
@@ -81,7 +77,6 @@
                     MaxCombo = apiBeatmap.MaxCombo,
                     Status = apiBeatmap.Status
                 };
->>>>>>> 9e06da6c
 
                 scoreManager.OrderByTotalScoreAsync(value.Scores.Select(s => s.CreateScoreInfo(rulesets, beatmapInfo)).ToArray(), loadCancellationSource.Token)
                             .ContinueWith(ordered => Schedule(() =>
