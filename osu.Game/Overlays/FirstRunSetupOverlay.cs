// Copyright (c) ppy Pty Ltd <contact@ppy.sh>. Licensed under the MIT Licence.
// See the LICENCE file in the repository root for full licence text.

#nullable enable

using System;
using System.Diagnostics;
using osu.Framework.Allocation;
using osu.Framework.Bindables;
using osu.Framework.Extensions;
using osu.Framework.Graphics;
using osu.Framework.Graphics.Containers;
using osu.Framework.Graphics.Shapes;
using osu.Framework.Graphics.Sprites;
using osu.Framework.Input.Events;
using osu.Framework.Localisation;
using osu.Framework.Screens;
using osu.Game.Configuration;
using osu.Game.Graphics;
using osu.Game.Graphics.UserInterface;
using osu.Game.Input.Bindings;
using osu.Game.Localisation;
using osu.Game.Overlays.FirstRunSetup;
using osu.Game.Overlays.Mods;
using osu.Game.Overlays.Notifications;
using osu.Game.Screens;
using osu.Game.Screens.Menu;
using osu.Game.Screens.OnlinePlay.Match.Components;

namespace osu.Game.Overlays
{
    [Cached]
    public class FirstRunSetupOverlay : ShearedOverlayContainer
    {
        protected override OverlayColourScheme ColourScheme => OverlayColourScheme.Purple;

        [Resolved]
        private IPerformFromScreenRunner performer { get; set; } = null!;

        [Resolved]
        private INotificationOverlay notificationOverlay { get; set; } = null!;

        [Resolved]
        private OsuConfigManager config { get; set; } = null!;

        private ScreenStack? stack;

        public PurpleTriangleButton NextButton = null!;
        public DangerousTriangleButton BackButton = null!;

        private readonly Bindable<bool> showFirstRunSetup = new Bindable<bool>();

        private int? currentStepIndex;

        /// <summary>
        /// The currently displayed screen, if any.
        /// </summary>
        public FirstRunSetupScreen? CurrentScreen => (FirstRunSetupScreen?)stack?.CurrentScreen;

        private readonly Type[] steps =
        {
            typeof(ScreenWelcome),
<<<<<<< HEAD
            typeof(ScreenBeatmaps),
            typeof(ScreenUIScale)
=======
            typeof(ScreenUIScale),
            typeof(ScreenBehaviour),
>>>>>>> 7097ce65
        };

        private Container stackContainer = null!;

        private Bindable<OverlayActivation>? overlayActivationMode;

        private Container content = null!;

        [BackgroundDependencyLoader]
        private void load()
        {
            Header.Title = FirstRunSetupOverlayStrings.FirstRunSetupTitle;
            Header.Description = FirstRunSetupOverlayStrings.FirstRunSetupDescription;

            MainAreaContent.AddRange(new Drawable[]
            {
                content = new Container
                {
                    Anchor = Anchor.Centre,
                    Origin = Anchor.Centre,
                    RelativeSizeAxes = Axes.Both,
                    Padding = new MarginPadding { Horizontal = 70 * 2 },
                    Child = new InputBlockingContainer
                    {
                        Masking = true,
                        CornerRadius = 14,
                        RelativeSizeAxes = Axes.Both,
                        Children = new Drawable[]
                        {
                            new Box
                            {
                                RelativeSizeAxes = Axes.Both,
                                Colour = ColourProvider.Background6,
                            },
                            stackContainer = new Container
                            {
                                Anchor = Anchor.Centre,
                                Origin = Anchor.Centre,
                                RelativeSizeAxes = Axes.Both,
                                Padding = new MarginPadding
                                {
                                    Vertical = 20,
                                    Horizontal = 70,
                                },
                            }
                        },
                    },
                },
            });

            FooterContent.Add(new GridContainer
            {
                RelativeSizeAxes = Axes.X,
                AutoSizeAxes = Axes.Y,
                Width = 0.98f,
                Anchor = Anchor.Centre,
                Origin = Anchor.Centre,
                ColumnDimensions = new[]
                {
                    new Dimension(GridSizeMode.AutoSize),
                    new Dimension(GridSizeMode.Absolute, 10),
                    new Dimension(),
                },
                RowDimensions = new[]
                {
                    new Dimension(GridSizeMode.AutoSize),
                },
                Content = new[]
                {
                    new[]
                    {
                        BackButton = new DangerousTriangleButton
                        {
                            Width = 300,
                            Text = CommonStrings.Back,
                            Action = showPreviousStep,
                            Enabled = { Value = false },
                        },
                        Empty(),
                        NextButton = new PurpleTriangleButton
                        {
                            RelativeSizeAxes = Axes.X,
                            Width = 1,
                            Text = FirstRunSetupOverlayStrings.GetStarted,
                            Action = showNextStep
                        }
                    },
                }
            });
        }

        protected override void LoadComplete()
        {
            base.LoadComplete();

            config.BindWith(OsuSetting.ShowFirstRunSetup, showFirstRunSetup);

            // TODO: uncomment when happy with the whole flow.
            // if (showFirstRunSetup.Value) Show();
        }

        public override bool OnPressed(KeyBindingPressEvent<GlobalAction> e)
        {
            if (!e.Repeat)
            {
                switch (e.Action)
                {
                    case GlobalAction.Select:
                        NextButton.TriggerClick();
                        return true;

                    case GlobalAction.Back:
                        if (BackButton.Enabled.Value)
                        {
                            BackButton.TriggerClick();
                            return true;
                        }

                        // If back button is disabled, we are at the first step.
                        // The base call will handle dismissal of the overlay.
                        break;
                }
            }

            return base.OnPressed(e);
        }

        public override void Show()
        {
            // if we are valid for display, only do so after reaching the main menu.
            performer.PerformFromScreen(screen =>
            {
                MainMenu menu = (MainMenu)screen;

                // Eventually I'd like to replace this with a better method that doesn't access the screen.
                // Either this dialog would be converted to its own screen, or at very least be "hosted" by a screen pushed to the main menu.
                // Alternatively, another method of disabling notifications could be added to `INotificationOverlay`.
                if (menu != null)
                {
                    overlayActivationMode = menu.OverlayActivationMode.GetBoundCopy();
                    overlayActivationMode.Value = OverlayActivation.UserTriggered;
                }

                base.Show();
            }, new[] { typeof(MainMenu) });
        }

        protected override void PopIn()
        {
            base.PopIn();

            content.ScaleTo(0.99f)
                   .ScaleTo(1, 400, Easing.OutQuint);

            if (currentStepIndex == null)
                showFirstStep();
        }

        protected override void PopOut()
        {
            base.PopOut();

            content.ScaleTo(0.99f, 400, Easing.OutQuint);

            if (overlayActivationMode != null)
            {
                // If this is non-null we are guaranteed to have come from the main menu.
                overlayActivationMode.Value = OverlayActivation.All;
                overlayActivationMode = null;
            }

            if (currentStepIndex != null)
            {
                notificationOverlay.Post(new SimpleNotification
                {
                    Text = FirstRunSetupOverlayStrings.ClickToResumeFirstRunSetupAtAnyPoint,
                    Icon = FontAwesome.Solid.Redo,
                    Activated = () =>
                    {
                        Show();
                        return true;
                    },
                });
            }
            else
            {
                stack?.FadeOut(100)
                     .Expire();
            }
        }

        private void showFirstStep()
        {
            Debug.Assert(currentStepIndex == null);

            stackContainer.Child = stack = new ScreenStack
            {
                RelativeSizeAxes = Axes.Both,
            };

            currentStepIndex = -1;
            showNextStep();
        }

        private void showPreviousStep()
        {
            if (currentStepIndex == 0)
                return;

            Debug.Assert(stack != null);

            stack.CurrentScreen.Exit();
            currentStepIndex--;

            updateButtons();
        }

        private void showNextStep()
        {
            Debug.Assert(currentStepIndex != null);
            Debug.Assert(stack != null);

            currentStepIndex++;

            if (currentStepIndex < steps.Length)
            {
                stack.Push((Screen)Activator.CreateInstance(steps[currentStepIndex.Value]));
            }
            else
            {
                // TODO: uncomment when happy with the whole flow.
                // showFirstRunSetup.Value = false;
                currentStepIndex = null;
                Hide();
            }

            updateButtons();
        }

        private void updateButtons()
        {
            BackButton.Enabled.Value = currentStepIndex > 0;
            NextButton.Enabled.Value = currentStepIndex != null;

            if (currentStepIndex == null)
                return;

            bool isFirstStep = currentStepIndex == 0;
            bool isLastStep = currentStepIndex == steps.Length - 1;

            if (isFirstStep)
            {
                BackButton.Text = CommonStrings.Back;
                NextButton.Text = FirstRunSetupOverlayStrings.GetStarted;
            }
            else
            {
                BackButton.Text = LocalisableString.Interpolate($@"{CommonStrings.Back} ({steps[currentStepIndex.Value - 1].GetLocalisableDescription()})");

                NextButton.Text = isLastStep
                    ? CommonStrings.Finish
                    : LocalisableString.Interpolate($@"{CommonStrings.Next} ({steps[currentStepIndex.Value + 1].GetLocalisableDescription()})");
            }
        }
    }
}<|MERGE_RESOLUTION|>--- conflicted
+++ resolved
@@ -60,13 +60,9 @@
         private readonly Type[] steps =
         {
             typeof(ScreenWelcome),
-<<<<<<< HEAD
             typeof(ScreenBeatmaps),
-            typeof(ScreenUIScale)
-=======
             typeof(ScreenUIScale),
             typeof(ScreenBehaviour),
->>>>>>> 7097ce65
         };
 
         private Container stackContainer = null!;
