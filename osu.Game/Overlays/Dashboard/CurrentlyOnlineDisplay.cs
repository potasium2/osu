--- conflicted
+++ resolved
@@ -118,11 +118,7 @@
             searchTextBox.TakeFocus();
         }
 
-<<<<<<< HEAD
-        private void onUserUpdated(object? sender, NotifyDictionaryChangedEventArgs<int, UserPresence> e) => Schedule(() =>
-=======
-        private void onUserPresenceUpdated(object sender, NotifyDictionaryChangedEventArgs<int, UserPresence> e) => Schedule(() =>
->>>>>>> 41c603b5
+        private void onUserPresenceUpdated(object? sender, NotifyDictionaryChangedEventArgs<int, UserPresence> e) => Schedule(() =>
         {
             switch (e.Action)
             {
@@ -135,26 +131,8 @@
 
                         users.GetUserAsync(userId).ContinueWith(task =>
                         {
-<<<<<<< HEAD
                             if (task.GetResultSafely() is APIUser user)
                                 Schedule(() => userFlow.Add(userPanels[userId] = createUserPanel(user)));
-=======
-                            APIUser user = task.GetResultSafely();
-
-                            if (user == null)
-                                return;
-
-                            Schedule(() =>
-                            {
-                                userFlow.Add(userPanels[userId] = createUserPanel(user).With(p =>
-                                {
-                                    var presence = onlineUserPresences.GetValueOrDefault(userId);
-
-                                    p.Status.Value = presence.Status;
-                                    p.Activity.Value = presence.Activity;
-                                }));
-                            });
->>>>>>> 41c603b5
                         });
                     }
 
