--- conflicted
+++ resolved
@@ -160,12 +160,10 @@
         [Description("Home")]
         Home,
 
-<<<<<<< HEAD
+        [Description("Toggle notifications")]
+        ToggleNotifications,
+        
         [Description("Pause")]
         PauseGameplay,
-=======
-        [Description("Toggle notifications")]
-        ToggleNotifications
->>>>>>> 8411a36a
     }
 }