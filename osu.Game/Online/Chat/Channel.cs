<<<<<<< HEAD
// Copyright (c) 2007-2018 ppy Pty Ltd <contact@ppy.sh>.
// Licensed under the MIT Licence - https://raw.githubusercontent.com/ppy/osu/master/LICENCE

using System;
using System.Collections.Generic;
using System.Collections.ObjectModel;
using System.Linq;
using Newtonsoft.Json;
using osu.Framework.Configuration;
using osu.Framework.Lists;
using osu.Game.Users;

namespace osu.Game.Online.Chat
{
    public class Channel
    {
        public const int MAX_HISTORY = 300;

        [JsonProperty(@"name")]
        public string Name;

        [JsonProperty(@"description")]
        public string Topic;

        [JsonProperty(@"type")]
        public string Type;

        [JsonProperty(@"channel_id")]
        public long Id;

        [JsonConstructor]
        public Channel()
        {
        }

        /// <summary>
        /// Contructs a private channel
        /// TODO this class needs to be serialized from something like channels/private, instead of creating from a contructor
        /// </summary>
        /// <param name="user">The user </param>
        public Channel(User user)
        {
            Target = TargetType.User;
            Name = user.Username;
            Id = user.Id;
            JoinedUsers.Add(user);
        }

        /// <summary>
        /// Contains every joined user except yourself
        /// </summary>
        public ObservableCollection<User> JoinedUsers = new ObservableCollection<User>();
        public readonly SortedList<Message> Messages = new SortedList<Message>(Comparer<Message>.Default);
        private readonly List<LocalEchoMessage> pendingMessages = new List<LocalEchoMessage>();

        public event Action<IEnumerable<Message>> NewMessagesArrived;
        public event Action<LocalEchoMessage, Message> PendingMessageResolved;
        public event Action<Message> MessageRemoved;

        public Bindable<bool> Joined = new Bindable<bool>();
        public TargetType Target { get; set; }
        public bool ReadOnly { get; set; }

        public void AddLocalEcho(LocalEchoMessage message)
        {
            pendingMessages.Add(message);
            Messages.Add(message);

            NewMessagesArrived?.Invoke(new[] { message });
        }

        public void AddNewMessages(params Message[] messages)
        {
            messages = messages.Except(Messages).ToArray();

            Messages.AddRange(messages);

            purgeOldMessages();

            NewMessagesArrived?.Invoke(messages);
        }

        /// <summary>
        /// Replace or remove a message from the channel.
        /// </summary>
        /// <param name="echo">The local echo message (client-side).</param>
        /// <param name="final">The response message, or null if the message became invalid.</param>
        public void ReplaceMessage(LocalEchoMessage echo, Message final)
        {
            if (!pendingMessages.Remove(echo))
                throw new InvalidOperationException("Attempted to remove echo that wasn't present");

            Messages.Remove(echo);

            if (final == null)
            {
                MessageRemoved?.Invoke(echo);
                return;
            }

            if (Messages.Contains(final))
            {
                // message already inserted, so let's throw away this update.
                // we may want to handle this better in the future, but for the time being api requests are single-threaded so order is assumed.
                MessageRemoved?.Invoke(echo);
                return;
            }

            Messages.Add(final);
            PendingMessageResolved?.Invoke(echo, final);
        }

        private void purgeOldMessages()
        {
            // never purge local echos
            int messageCount = Messages.Count - pendingMessages.Count;
            if (messageCount > MAX_HISTORY)
                Messages.RemoveRange(0, messageCount - MAX_HISTORY);
        }

        public override string ToString() => Name;
    }
}
=======
// Copyright (c) 2007-2018 ppy Pty Ltd <contact@ppy.sh>.
// Licensed under the MIT Licence - https://raw.githubusercontent.com/ppy/osu/master/LICENCE

using System;
using System.Collections.Generic;
using System.Linq;
using Newtonsoft.Json;
using osu.Framework.Configuration;
using osu.Framework.Lists;

namespace osu.Game.Online.Chat
{
    public class Channel
    {
        [JsonProperty(@"name")]
        public string Name;

        [JsonProperty(@"description")]
        public string Topic;

        [JsonProperty(@"type")]
        public string Type;

        [JsonProperty(@"channel_id")]
        public int Id;

        public readonly SortedList<Message> Messages = new SortedList<Message>(Comparer<Message>.Default);

        private readonly List<LocalEchoMessage> pendingMessages = new List<LocalEchoMessage>();

        public Bindable<bool> Joined = new Bindable<bool>();

        public bool ReadOnly => false;

        public const int MAX_HISTORY = 300;

        [JsonConstructor]
        public Channel()
        {
        }

        public event Action<IEnumerable<Message>> NewMessagesArrived;
        public event Action<LocalEchoMessage, Message> PendingMessageResolved;
        public event Action<Message> MessageRemoved;

        public void AddLocalEcho(LocalEchoMessage message)
        {
            pendingMessages.Add(message);
            Messages.Add(message);

            NewMessagesArrived?.Invoke(new[] { message });
        }

        public void AddNewMessages(params Message[] messages)
        {
            messages = messages.Except(Messages).ToArray();

            Messages.AddRange(messages);

            purgeOldMessages();

            NewMessagesArrived?.Invoke(messages);
        }

        private void purgeOldMessages()
        {
            // never purge local echos
            int messageCount = Messages.Count - pendingMessages.Count;
            if (messageCount > MAX_HISTORY)
                Messages.RemoveRange(0, messageCount - MAX_HISTORY);
        }

        /// <summary>
        /// Replace or remove a message from the channel.
        /// </summary>
        /// <param name="echo">The local echo message (client-side).</param>
        /// <param name="final">The response message, or null if the message became invalid.</param>
        public void ReplaceMessage(LocalEchoMessage echo, Message final)
        {
            if (!pendingMessages.Remove(echo))
                throw new InvalidOperationException("Attempted to remove echo that wasn't present");

            Messages.Remove(echo);

            if (final == null)
            {
                MessageRemoved?.Invoke(echo);
                return;
            }

            if (Messages.Contains(final))
            {
                // message already inserted, so let's throw away this update.
                // we may want to handle this better in the future, but for the time being api requests are single-threaded so order is assumed.
                MessageRemoved?.Invoke(echo);
                return;
            }

            Messages.Add(final);
            PendingMessageResolved?.Invoke(echo, final);
        }

        public override string ToString() => Name;
    }
}
>>>>>>> f59eef07
<|MERGE_RESOLUTION|>--- conflicted
+++ resolved
@@ -1,4 +1,3 @@
-<<<<<<< HEAD
 // Copyright (c) 2007-2018 ppy Pty Ltd <contact@ppy.sh>.
 // Licensed under the MIT Licence - https://raw.githubusercontent.com/ppy/osu/master/LICENCE
 
@@ -121,111 +120,4 @@
 
         public override string ToString() => Name;
     }
-}
-=======
-// Copyright (c) 2007-2018 ppy Pty Ltd <contact@ppy.sh>.
-// Licensed under the MIT Licence - https://raw.githubusercontent.com/ppy/osu/master/LICENCE
-
-using System;
-using System.Collections.Generic;
-using System.Linq;
-using Newtonsoft.Json;
-using osu.Framework.Configuration;
-using osu.Framework.Lists;
-
-namespace osu.Game.Online.Chat
-{
-    public class Channel
-    {
-        [JsonProperty(@"name")]
-        public string Name;
-
-        [JsonProperty(@"description")]
-        public string Topic;
-
-        [JsonProperty(@"type")]
-        public string Type;
-
-        [JsonProperty(@"channel_id")]
-        public int Id;
-
-        public readonly SortedList<Message> Messages = new SortedList<Message>(Comparer<Message>.Default);
-
-        private readonly List<LocalEchoMessage> pendingMessages = new List<LocalEchoMessage>();
-
-        public Bindable<bool> Joined = new Bindable<bool>();
-
-        public bool ReadOnly => false;
-
-        public const int MAX_HISTORY = 300;
-
-        [JsonConstructor]
-        public Channel()
-        {
-        }
-
-        public event Action<IEnumerable<Message>> NewMessagesArrived;
-        public event Action<LocalEchoMessage, Message> PendingMessageResolved;
-        public event Action<Message> MessageRemoved;
-
-        public void AddLocalEcho(LocalEchoMessage message)
-        {
-            pendingMessages.Add(message);
-            Messages.Add(message);
-
-            NewMessagesArrived?.Invoke(new[] { message });
-        }
-
-        public void AddNewMessages(params Message[] messages)
-        {
-            messages = messages.Except(Messages).ToArray();
-
-            Messages.AddRange(messages);
-
-            purgeOldMessages();
-
-            NewMessagesArrived?.Invoke(messages);
-        }
-
-        private void purgeOldMessages()
-        {
-            // never purge local echos
-            int messageCount = Messages.Count - pendingMessages.Count;
-            if (messageCount > MAX_HISTORY)
-                Messages.RemoveRange(0, messageCount - MAX_HISTORY);
-        }
-
-        /// <summary>
-        /// Replace or remove a message from the channel.
-        /// </summary>
-        /// <param name="echo">The local echo message (client-side).</param>
-        /// <param name="final">The response message, or null if the message became invalid.</param>
-        public void ReplaceMessage(LocalEchoMessage echo, Message final)
-        {
-            if (!pendingMessages.Remove(echo))
-                throw new InvalidOperationException("Attempted to remove echo that wasn't present");
-
-            Messages.Remove(echo);
-
-            if (final == null)
-            {
-                MessageRemoved?.Invoke(echo);
-                return;
-            }
-
-            if (Messages.Contains(final))
-            {
-                // message already inserted, so let's throw away this update.
-                // we may want to handle this better in the future, but for the time being api requests are single-threaded so order is assumed.
-                MessageRemoved?.Invoke(echo);
-                return;
-            }
-
-            Messages.Add(final);
-            PendingMessageResolved?.Invoke(echo, final);
-        }
-
-        public override string ToString() => Name;
-    }
-}
->>>>>>> f59eef07
+}