<<<<<<< HEAD
﻿// Copyright (c) 2007-2018 ppy Pty Ltd <contact@ppy.sh>.
// Licensed under the MIT Licence - https://raw.githubusercontent.com/ppy/osu/master/LICENCE

namespace osu.Game.Online.API.Requests
{
    public class GetBeatmapSetRequest : APIRequest<APIResponseBeatmapSet>
    {
        private readonly int id;
        private readonly BeatmapSetLookupType type;

        public GetBeatmapSetRequest(int id, BeatmapSetLookupType type = BeatmapSetLookupType.SetId)
        {
            this.id = id;
            this.type = type;
        }

        protected override string Target => type == BeatmapSetLookupType.SetId ? $@"beatmapsets/{id}" : $@"beatmapsets/lookup?beatmap_id={id}";
    }

    public enum BeatmapSetLookupType
    {
        SetId,
        BeatmapId,
    }
}
=======
﻿// Copyright (c) 2007-2018 ppy Pty Ltd <contact@ppy.sh>.
// Licensed under the MIT Licence - https://raw.githubusercontent.com/ppy/osu/master/LICENCE

namespace osu.Game.Online.API.Requests
{
    public class GetBeatmapSetRequest : APIRequest<APIResponseBeatmapSet>
    {
        private readonly int beatmapSetId;

        public GetBeatmapSetRequest(int beatmapSetId)
        {
            this.beatmapSetId = beatmapSetId;
        }

        protected override string Target => $@"beatmapsets/{beatmapSetId}";
    }
}
>>>>>>> f678ce1b
<|MERGE_RESOLUTION|>--- conflicted
+++ resolved
@@ -1,4 +1,3 @@
-<<<<<<< HEAD
 ﻿// Copyright (c) 2007-2018 ppy Pty Ltd <contact@ppy.sh>.
 // Licensed under the MIT Licence - https://raw.githubusercontent.com/ppy/osu/master/LICENCE
 
@@ -23,23 +22,4 @@
         SetId,
         BeatmapId,
     }
-}
-=======
-﻿// Copyright (c) 2007-2018 ppy Pty Ltd <contact@ppy.sh>.
-// Licensed under the MIT Licence - https://raw.githubusercontent.com/ppy/osu/master/LICENCE
-
-namespace osu.Game.Online.API.Requests
-{
-    public class GetBeatmapSetRequest : APIRequest<APIResponseBeatmapSet>
-    {
-        private readonly int beatmapSetId;
-
-        public GetBeatmapSetRequest(int beatmapSetId)
-        {
-            this.beatmapSetId = beatmapSetId;
-        }
-
-        protected override string Target => $@"beatmapsets/{beatmapSetId}";
-    }
-}
->>>>>>> f678ce1b
+}