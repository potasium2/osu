--- conflicted
+++ resolved
@@ -12,6 +12,7 @@
 using osu.Game.Audio;
 using osu.Game.Extensions;
 using osu.Game.IO;
+using osu.Game.Screens.Play;
 using osu.Game.Screens.Play.HUD;
 using osu.Game.Screens.Play.HUD.HitErrorMeters;
 using osuTK;
@@ -101,20 +102,13 @@
                             {
                                 Children = new Drawable[]
                                 {
-<<<<<<< HEAD
                                     new DefaultComboCounter(),
                                     new DefaultScoreCounter(),
                                     new DefaultAccuracyCounter(),
                                     new DefaultHealthDisplay(),
-=======
-                                    GetDrawableComponent(new HUDSkinComponent(HUDSkinComponents.ComboCounter)),
-                                    GetDrawableComponent(new HUDSkinComponent(HUDSkinComponents.ScoreCounter)),
-                                    GetDrawableComponent(new HUDSkinComponent(HUDSkinComponents.AccuracyCounter)),
-                                    GetDrawableComponent(new HUDSkinComponent(HUDSkinComponents.HealthDisplay)),
-                                    GetDrawableComponent(new HUDSkinComponent(HUDSkinComponents.SongProgress)),
-                                    GetDrawableComponent(new HUDSkinComponent(HUDSkinComponents.BarHitErrorMeter)),
-                                    GetDrawableComponent(new HUDSkinComponent(HUDSkinComponents.BarHitErrorMeter)),
->>>>>>> 8c6277f0
+                                    new SongProgress(),
+                                    new BarHitErrorMeter(),
+                                    new BarHitErrorMeter(),
                                 }
                             };
 
@@ -122,38 +116,6 @@
                     }
 
                     break;
-<<<<<<< HEAD
-=======
-
-                case HUDSkinComponent hudComponent:
-                {
-                    switch (hudComponent.Component)
-                    {
-                        case HUDSkinComponents.ComboCounter:
-                            return new DefaultComboCounter();
-
-                        case HUDSkinComponents.ScoreCounter:
-                            return new DefaultScoreCounter();
-
-                        case HUDSkinComponents.AccuracyCounter:
-                            return new DefaultAccuracyCounter();
-
-                        case HUDSkinComponents.HealthDisplay:
-                            return new DefaultHealthDisplay();
-
-                        case HUDSkinComponents.SongProgress:
-                            return new SongProgress();
-
-                        case HUDSkinComponents.BarHitErrorMeter:
-                            return new BarHitErrorMeter();
-
-                        case HUDSkinComponents.ColourHitErrorMeter:
-                            return new ColourHitErrorMeter();
-                    }
-
-                    break;
-                }
->>>>>>> 8c6277f0
             }
 
             return null;
