--- conflicted
+++ resolved
@@ -3,12 +3,8 @@
 
 using NUnit.Framework;
 using osu.Framework.Allocation;
-<<<<<<< HEAD
-=======
 using osu.Framework.Extensions.IEnumerableExtensions;
-using osu.Framework.IO.Stores;
 using osu.Framework.Testing;
->>>>>>> 46b6f49a
 using osu.Game.Rulesets;
 using osu.Game.Skinning;
 
@@ -26,11 +22,7 @@
         [BackgroundDependencyLoader]
         private void load(SkinManager skins)
         {
-<<<<<<< HEAD
-            var legacySkin = new DefaultLegacySkin(skins);
-            legacySkinSource = new SkinProvidingContainer(legacySkin);
-=======
-            LegacySkin = new DefaultLegacySkin(new NamespacedResourceStore<byte[]>(game.Resources, "Skins/Legacy"), skins);
+            LegacySkin = new DefaultLegacySkin(skins);
             legacySkinSource = new SkinProvidingContainer(LegacySkin);
         }
 
@@ -55,7 +47,6 @@
                 LegacySkin.ResetDrawableTarget(t);
                 t.Reload();
             }));
->>>>>>> 46b6f49a
         }
 
         public class SkinProvidingPlayer : TestPlayer
