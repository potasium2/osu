﻿// Copyright (c) 2007-2018 ppy Pty Ltd <contact@ppy.sh>.
// Licensed under the MIT Licence - https://raw.githubusercontent.com/ppy/osu/master/LICENCE

using System;
using System.Collections.Generic;
using osu.Framework.Configuration;
using osu.Framework.Screens;
using osu.Game.Configuration;
using osu.Framework.Graphics;
using osu.Framework.Graphics.Containers;
using osu.Game.Overlays;
using osu.Framework.Logging;
using osu.Framework.Allocation;
using osu.Game.Overlays.Toolbar;
using osu.Game.Screens;
using osu.Game.Screens.Menu;
using osuTK;
using System.Linq;
using System.Threading;
using System.Threading.Tasks;
using osu.Framework.Audio;
using osu.Framework.Extensions.IEnumerableExtensions;
using osu.Framework.Input;
using osu.Framework.Input.Bindings;
using osu.Framework.Platform;
using osu.Framework.Threading;
using osu.Game.Beatmaps;
using osu.Game.Graphics;
using osu.Game.Graphics.Containers;
using osu.Game.Input;
using osu.Game.Overlays.Notifications;
using osu.Game.Rulesets;
using osu.Game.Screens.Play;
using osu.Game.Input.Bindings;
using osu.Game.Online.Chat;
using osu.Game.Rulesets.Mods;
using osu.Game.Skinning;
using osuTK.Graphics;
using osu.Game.Overlays.Volume;
using osu.Game.Scoring;
using osu.Game.Screens.Select;
using osu.Game.Utils;
using LogLevel = osu.Framework.Logging.LogLevel;

namespace osu.Game
{
    /// <summary>
    /// The full osu! experience. Builds on top of <see cref="OsuGameBase"/> to add menus and binding logic
    /// for initial components that are generally retrieved via DI.
    /// </summary>
    public class OsuGame : OsuGameBase, IKeyBindingHandler<GlobalAction>
    {
        public Toolbar Toolbar;

        private ChatOverlay chatOverlay;

        private ChannelManager channelManager;

        private MusicController musicController;

        private NotificationOverlay notifications;

        private DialogOverlay dialogOverlay;

        private AccountCreationOverlay accountCreation;

        private DirectOverlay direct;

        private SocialOverlay social;

        private UserProfileOverlay userProfile;

        private BeatmapSetOverlay beatmapSetOverlay;

        [Cached]
        private readonly ScreenshotManager screenshotManager = new ScreenshotManager();

        protected RavenLogger RavenLogger;

        public virtual Storage GetStorageForStableInstall() => null;

        private Intro intro
        {
            get
            {
                Screen screen = screenStack;
                while (screen != null && !(screen is Intro))
                    screen = screen.ChildScreen;
                return screen as Intro;
            }
        }

        public float ToolbarOffset => Toolbar.Position.Y + Toolbar.DrawHeight;

        private IdleTracker idleTracker;

        public readonly Bindable<OverlayActivation> OverlayActivationMode = new Bindable<OverlayActivation>();

        private OsuScreen screenStack;

        private VolumeOverlay volume;
        private OnScreenDisplay onscreenDisplay;

        private Bindable<int> configRuleset;
        private readonly Bindable<RulesetInfo> ruleset = new Bindable<RulesetInfo>();

        private Bindable<int> configSkin;

        private readonly string[] args;

        private SettingsOverlay settings;

        private readonly List<OverlayContainer> overlays = new List<OverlayContainer>();

        // todo: move this to SongSelect once Screen has the ability to unsuspend.
        [Cached]
        [Cached(Type = typeof(IBindable<IEnumerable<Mod>>))]
        private readonly Bindable<IEnumerable<Mod>> selectedMods = new Bindable<IEnumerable<Mod>>(new Mod[] { });

        public OsuGame(string[] args = null)
        {
            this.args = args;

            forwardLoggedErrorsToNotifications();

            RavenLogger = new RavenLogger(this);
        }

        public void ToggleSettings() => settings.ToggleVisibility();

        public void ToggleDirect() => direct.ToggleVisibility();

        /// <summary>
        /// Close all game-wide overlays.
        /// </summary>
        /// <param name="toolbar">Whether the toolbar should also be hidden.</param>
        public void CloseAllOverlays(bool toolbar = true)
        {
            foreach (var overlay in overlays)
                overlay.State = Visibility.Hidden;
            if (toolbar) Toolbar.State = Visibility.Hidden;
        }

        private DependencyContainer dependencies;

        protected override IReadOnlyDependencyContainer CreateChildDependencies(IReadOnlyDependencyContainer parent) =>
            dependencies = new DependencyContainer(base.CreateChildDependencies(parent));

        [BackgroundDependencyLoader]
        private void load(FrameworkConfigManager frameworkConfig)
        {
            this.frameworkConfig = frameworkConfig;

            ScoreManager.ItemAdded += (score, _, silent) => Schedule(() => LoadScore(score, silent));

            if (!Host.IsPrimaryInstance)
            {
                Logger.Log(@"osu! does not support multiple running instances.", LoggingTarget.Runtime, LogLevel.Error);
                Environment.Exit(0);
            }

            if (args?.Length > 0)
            {
                var paths = args.Where(a => !a.StartsWith(@"-")).ToArray();
                if (paths.Length > 0)
                    Task.Run(() => Import(paths));
            }

            dependencies.CacheAs(this);

            dependencies.Cache(RavenLogger);

            dependencies.CacheAs(ruleset);
            dependencies.CacheAs<IBindable<RulesetInfo>>(ruleset);

            // bind config int to database RulesetInfo
            configRuleset = LocalConfig.GetBindable<int>(OsuSetting.Ruleset);
            ruleset.Value = RulesetStore.GetRuleset(configRuleset.Value) ?? RulesetStore.AvailableRulesets.First();
            ruleset.ValueChanged += r => configRuleset.Value = r.ID ?? 0;

            // bind config int to database SkinInfo
            configSkin = LocalConfig.GetBindable<int>(OsuSetting.Skin);
            SkinManager.CurrentSkinInfo.ValueChanged += s => configSkin.Value = s.ID;
            configSkin.ValueChanged += id => SkinManager.CurrentSkinInfo.Value = SkinManager.Query(s => s.ID == id) ?? SkinInfo.Default;
            configSkin.TriggerChange();

            LocalConfig.BindWith(OsuSetting.VolumeInactive, inactiveVolumeAdjust);
        }

        private ExternalLinkOpener externalLinkOpener;

        public void OpenUrlExternally(string url)
        {
            if (url.StartsWith("/"))
                url = $"{API.Endpoint}{url}";

            externalLinkOpener.OpenUrlExternally(url);
        }

        private ScheduledDelegate scoreLoad;

        /// <summary>
        /// Show a beatmap set as an overlay.
        /// </summary>
        /// <param name="setId">The set to display.</param>
        public void ShowBeatmapSet(int setId) => beatmapSetOverlay.FetchAndShowBeatmapSet(setId);

        /// <summary>
        /// Present a beatmap at song select.
        /// </summary>
        /// <param name="beatmap">The beatmap to select.</param>
        public void PresentBeatmap(BeatmapSetInfo beatmap)
        {
            CloseAllOverlays(false);

            void setBeatmap()
            {
                if (Beatmap.Disabled)
                {
                    Schedule(setBeatmap);
                    return;
                }

                var databasedSet = beatmap.OnlineBeatmapSetID != null ?
                    BeatmapManager.QueryBeatmapSet(s => s.OnlineBeatmapSetID == beatmap.OnlineBeatmapSetID) :
                    BeatmapManager.QueryBeatmapSet(s => s.Hash == beatmap.Hash);

                if (databasedSet != null)
                {
                    // Use first beatmap available for current ruleset, else switch ruleset.
                    var first = databasedSet.Beatmaps.Find(b => b.Ruleset == ruleset.Value) ?? databasedSet.Beatmaps.First();

                    ruleset.Value = first.Ruleset;
                    Beatmap.Value = BeatmapManager.GetWorkingBeatmap(first);
                }
            }

            switch (currentScreen)
            {
                case SongSelect _:
                    break;
                default:
                    // navigate to song select if we are not already there.
                    var menu = (MainMenu)intro.ChildScreen;

                    menu.MakeCurrent();
                    menu.LoadToSolo();
                    break;
            }

            setBeatmap();
        }

        /// <summary>
        /// Show a user's profile as an overlay.
        /// </summary>
        /// <param name="userId">The user to display.</param>
        public void ShowUser(long userId) => userProfile.ShowUser(userId);

        /// <summary>
        /// Show a beatmap's set as an overlay, displaying the given beatmap.
        /// </summary>
        /// <param name="beatmapId">The beatmap to show.</param>
        public void ShowBeatmap(int beatmapId) => beatmapSetOverlay.FetchAndShowBeatmap(beatmapId);

        protected void LoadScore(ScoreInfo score, bool silent)
        {
            if (silent)
                return;

            scoreLoad?.Cancel();

            var menu = intro.ChildScreen;

            if (menu == null)
            {
                scoreLoad = Schedule(() => LoadScore(score, false));
                return;
            }

            var databasedScore = ScoreManager.GetScore(score);
            var databasedScoreInfo = databasedScore.ScoreInfo;
            if (databasedScore.Replay == null)
            {
                Logger.Log("The loaded score has no replay data.", LoggingTarget.Information);
                return;
            }

            var databasedBeatmap = BeatmapManager.QueryBeatmap(b => b.ID == databasedScoreInfo.Beatmap.ID);
            if (databasedBeatmap == null)
            {
                Logger.Log("Tried to load a score for a beatmap we don't have!", LoggingTarget.Information);
                return;
            }

            if (!currentScreen.AllowExternalScreenChange)
            {
                notifications.Post(new SimpleNotification
                {
                    Text = $"Click here to watch {databasedScoreInfo.User.Username} on {databasedScoreInfo.Beatmap}",
                    Activated = () =>
                    {
                        loadScore();
                        return true;
                    }
                });

                return;
            }

            loadScore();

            void loadScore()
            {
                if (!menu.IsCurrentScreen)
                {
                    menu.MakeCurrent();
                    this.Delay(500).Schedule(loadScore, out scoreLoad);
                    return;
                }

                ruleset.Value = databasedScoreInfo.Ruleset;

                Beatmap.Value = BeatmapManager.GetWorkingBeatmap(databasedBeatmap);
                Beatmap.Value.Mods.Value = databasedScoreInfo.Mods;

                currentScreen.Push(new PlayerLoader(() => new ReplayPlayer(databasedScore)));
            }
        }

        protected override void Dispose(bool isDisposing)
        {
            base.Dispose(isDisposing);
            RavenLogger.Dispose();
        }

        protected override void LoadComplete()
        {
            base.LoadComplete();

            // The next time this is updated is in UpdateAfterChildren, which occurs too late and results
            // in the cursor being shown for a few frames during the intro.
            // This prevents the cursor from showing until we have a screen with CursorVisible = true
            MenuCursorContainer.CanShowCursor = currentScreen?.CursorVisible ?? false;

            // todo: all archive managers should be able to be looped here.
            SkinManager.PostNotification = n => notifications?.Post(n);
            SkinManager.GetStableStorage = GetStorageForStableInstall;

            BeatmapManager.PostNotification = n => notifications?.Post(n);
            BeatmapManager.GetStableStorage = GetStorageForStableInstall;

            BeatmapManager.PresentBeatmap = PresentBeatmap;

            AddRange(new Drawable[]
            {
                new VolumeControlReceptor
                {
                    RelativeSizeAxes = Axes.Both,
                    ActionRequested = action => volume.Adjust(action),
                    ScrollActionRequested = (action, amount, isPrecise) => volume.Adjust(action, amount, isPrecise),
                },
                screenContainer = new ScalingContainer(ScalingMode.ExcludeOverlays)
                {
                    RelativeSizeAxes = Axes.Both,
                },
                overlayContent = new Container
                {
                    RelativeSizeAxes = Axes.Both,
                },
<<<<<<< HEAD
                overlayContent = new Container { RelativeSizeAxes = Axes.Both, Depth = float.MinValue },
                idleTracker = new GameIdleTracker(6000)
=======
                floatingOverlayContent = new Container { RelativeSizeAxes = Axes.Both, Depth = float.MinValue },
                idleTracker = new IdleTracker(6000)
>>>>>>> f6fbb77e
            });

            loadComponentSingleFile(screenStack = new Loader(), d =>
            {
                screenStack.ModePushed += screenAdded;
                screenStack.Exited += screenRemoved;
                screenContainer.Add(screenStack);
            });

            loadComponentSingleFile(Toolbar = new Toolbar
            {
                Depth = -5,
                OnHome = delegate
                {
                    CloseAllOverlays(false);
                    intro?.ChildScreen?.MakeCurrent();
                },
            }, floatingOverlayContent.Add);

            loadComponentSingleFile(volume = new VolumeOverlay(), floatingOverlayContent.Add);
            loadComponentSingleFile(onscreenDisplay = new OnScreenDisplay(), Add);

            loadComponentSingleFile(screenshotManager, Add);

            //overlay elements
            loadComponentSingleFile(direct = new DirectOverlay { Depth = -1 }, overlayContent.Add);
            loadComponentSingleFile(social = new SocialOverlay { Depth = -1 }, overlayContent.Add);
            loadComponentSingleFile(channelManager = new ChannelManager(), AddInternal);
            loadComponentSingleFile(chatOverlay = new ChatOverlay { Depth = -1 }, overlayContent.Add);
            loadComponentSingleFile(settings = new MainSettings
            {
                GetToolbarHeight = () => ToolbarOffset,
                Depth = -1
            }, floatingOverlayContent.Add);
            loadComponentSingleFile(userProfile = new UserProfileOverlay { Depth = -2 }, overlayContent.Add);
            loadComponentSingleFile(beatmapSetOverlay = new BeatmapSetOverlay { Depth = -3 }, overlayContent.Add);
            loadComponentSingleFile(musicController = new MusicController
            {
                Depth = -5,
                Position = new Vector2(0, Toolbar.HEIGHT),
                Anchor = Anchor.TopRight,
                Origin = Anchor.TopRight,
            }, floatingOverlayContent.Add);

            loadComponentSingleFile(notifications = new NotificationOverlay
            {
                GetToolbarHeight = () => ToolbarOffset,
                Depth = -4,
                Anchor = Anchor.TopRight,
                Origin = Anchor.TopRight,
            }, floatingOverlayContent.Add);

            loadComponentSingleFile(accountCreation = new AccountCreationOverlay
            {
                Depth = -6,
            }, floatingOverlayContent.Add);

            loadComponentSingleFile(dialogOverlay = new DialogOverlay
            {
                Depth = -7,
            }, floatingOverlayContent.Add);

            loadComponentSingleFile(externalLinkOpener = new ExternalLinkOpener
            {
                Depth = -8,
            }, floatingOverlayContent.Add);

            dependencies.CacheAs(idleTracker);
            dependencies.Cache(settings);
            dependencies.Cache(onscreenDisplay);
            dependencies.Cache(social);
            dependencies.Cache(direct);
            dependencies.Cache(chatOverlay);
            dependencies.Cache(channelManager);
            dependencies.Cache(userProfile);
            dependencies.Cache(musicController);
            dependencies.Cache(beatmapSetOverlay);
            dependencies.Cache(notifications);
            dependencies.Cache(dialogOverlay);
            dependencies.Cache(accountCreation);

            chatOverlay.StateChanged += state => channelManager.HighPollRate.Value = state == Visibility.Visible;

            Add(externalLinkOpener = new ExternalLinkOpener());

            var singleDisplaySideOverlays = new OverlayContainer[] { settings, notifications };
            overlays.AddRange(singleDisplaySideOverlays);

            foreach (var overlay in singleDisplaySideOverlays)
            {
                overlay.StateChanged += state =>
                {
                    if (state == Visibility.Hidden) return;
                    singleDisplaySideOverlays.Where(o => o != overlay).ForEach(o => o.Hide());
                };
            }

            // eventually informational overlays should be displayed in a stack, but for now let's only allow one to stay open at a time.
            var informationalOverlays = new OverlayContainer[] { beatmapSetOverlay, userProfile };
            overlays.AddRange(informationalOverlays);

            foreach (var overlay in informationalOverlays)
            {
                overlay.StateChanged += state =>
                {
                    if (state == Visibility.Hidden) return;
                    informationalOverlays.Where(o => o != overlay).ForEach(o => o.Hide());
                };
            }

            // ensure only one of these overlays are open at once.
            var singleDisplayOverlays = new OverlayContainer[] { chatOverlay, social, direct };
            overlays.AddRange(singleDisplayOverlays);

            foreach (var overlay in singleDisplayOverlays)
            {
                overlay.StateChanged += state =>
                {
                    // informational overlays should be dismissed on a show or hide of a full overlay.
                    informationalOverlays.ForEach(o => o.Hide());

                    if (state == Visibility.Hidden) return;

                    singleDisplayOverlays.Where(o => o != overlay).ForEach(o => o.Hide());
                };
            }

            OverlayActivationMode.ValueChanged += v =>
            {
                if (v != OverlayActivation.All) CloseAllOverlays();
            };

            void updateScreenOffset()
            {
                float offset = 0;

                if (settings.State == Visibility.Visible)
                    offset += ToolbarButton.WIDTH / 2;
                if (notifications.State == Visibility.Visible)
                    offset -= ToolbarButton.WIDTH / 2;

                screenContainer.MoveToX(offset, SettingsOverlay.TRANSITION_LENGTH, Easing.OutQuint);
            }

            settings.StateChanged += _ => updateScreenOffset();
            notifications.StateChanged += _ => updateScreenOffset();
        }

        public class GameIdleTracker : IdleTracker
        {
            public GameIdleTracker(int time)
                : base(time)
            {
            }

            protected override bool AllowIdle => GetContainingInputManager().FocusedDrawable == null;
        }

        private void forwardLoggedErrorsToNotifications()
        {
            int recentLogCount = 0;

            const double debounce = 5000;

            Logger.NewEntry += entry =>
            {
                if (entry.Level < LogLevel.Important || entry.Target == null) return;

                const int short_term_display_limit = 3;

                if (recentLogCount < short_term_display_limit)
                {
                    Schedule(() => notifications.Post(new SimpleNotification
                    {
                        Icon = entry.Level == LogLevel.Important ? FontAwesome.fa_exclamation_circle : FontAwesome.fa_bomb,
                        Text = entry.Message + (entry.Exception != null && IsDeployedBuild ? "\n\nThis error has been automatically reported to the devs." : string.Empty),
                    }));
                }
                else if (recentLogCount == short_term_display_limit)
                {
                    Schedule(() => notifications.Post(new SimpleNotification
                    {
                        Icon = FontAwesome.fa_ellipsis_h,
                        Text = "Subsequent messages have been logged. Click to view log files.",
                        Activated = () =>
                        {
                            Host.Storage.GetStorageForDirectory("logs").OpenInNativeExplorer();
                            return true;
                        }
                    }));
                }

                Interlocked.Increment(ref recentLogCount);
                Scheduler.AddDelayed(() => Interlocked.Decrement(ref recentLogCount), debounce);
            };
        }

        private Task asyncLoadStream;
        private int visibleOverlayCount;

        private void loadComponentSingleFile<T>(T d, Action<T> add)
            where T : Drawable
        {
            var focused = d as FocusedOverlayContainer;
            if (focused != null)
            {
                focused.StateChanged += s =>
                {
                    visibleOverlayCount += s == Visibility.Visible ? 1 : -1;
                    screenContainer.FadeColour(visibleOverlayCount > 0 ? OsuColour.Gray(0.5f) : Color4.White, 500, Easing.OutQuint);
                };
            }

            // schedule is here to ensure that all component loads are done after LoadComplete is run (and thus all dependencies are cached).
            // with some better organisation of LoadComplete to do construction and dependency caching in one step, followed by calls to loadComponentSingleFile,
            // we could avoid the need for scheduling altogether.
            Schedule(() =>
            {
                var previousLoadStream = asyncLoadStream;

                //chain with existing load stream
                asyncLoadStream = Task.Run(async () =>
                {
                    if (previousLoadStream != null)
                        await previousLoadStream;

                    try
                    {
                        Logger.Log($"Loading {d}...", level: LogLevel.Debug);
                        await LoadComponentAsync(d, add);
                        Logger.Log($"Loaded {d}!", level: LogLevel.Debug);
                    }
                    catch (OperationCanceledException)
                    {
                    }
                });
            });
        }

        public bool OnPressed(GlobalAction action)
        {
            if (intro == null) return false;

            switch (action)
            {
                case GlobalAction.ToggleChat:
                    chatOverlay.ToggleVisibility();
                    return true;
                case GlobalAction.ToggleSocial:
                    social.ToggleVisibility();
                    return true;
                case GlobalAction.ResetInputSettings:
                    var sensitivity = frameworkConfig.GetBindable<double>(FrameworkSetting.CursorSensitivity);

                    sensitivity.Disabled = false;
                    sensitivity.Value = 1;
                    sensitivity.Disabled = true;

                    frameworkConfig.Set(FrameworkSetting.IgnoredInputHandlers, string.Empty);
                    frameworkConfig.GetBindable<ConfineMouseMode>(FrameworkSetting.ConfineMouseMode).SetDefault();
                    return true;
                case GlobalAction.ToggleToolbar:
                    Toolbar.ToggleVisibility();
                    return true;
                case GlobalAction.ToggleSettings:
                    settings.ToggleVisibility();
                    return true;
                case GlobalAction.ToggleDirect:
                    direct.ToggleVisibility();
                    return true;
                case GlobalAction.ToggleGameplayMouseButtons:
                    LocalConfig.Set(OsuSetting.MouseDisableButtons, !LocalConfig.Get<bool>(OsuSetting.MouseDisableButtons));
                    return true;
            }

            return false;
        }

        private readonly BindableDouble inactiveVolumeAdjust = new BindableDouble();

        protected override void OnDeactivated()
        {
            base.OnDeactivated();
            Audio.AddAdjustment(AdjustableProperty.Volume, inactiveVolumeAdjust);
        }

        protected override void OnActivated()
        {
            base.OnActivated();
            Audio.RemoveAdjustment(AdjustableProperty.Volume, inactiveVolumeAdjust);
        }

        public bool OnReleased(GlobalAction action) => false;

        private Container overlayContent;

        private Container floatingOverlayContent;

        private OsuScreen currentScreen;
        private FrameworkConfigManager frameworkConfig;
        private ScalingContainer screenContainer;

        protected override bool OnExiting()
        {
            if (screenStack.ChildScreen == null) return false;

            if (intro == null) return true;

            if (!intro.DidLoadMenu || intro.ChildScreen != null)
            {
                Scheduler.Add(intro.MakeCurrent);
                return true;
            }

            return base.OnExiting();
        }

        /// <summary>
        /// Use to programatically exit the game as if the user was triggering via alt-f4.
        /// Will keep persisting until an exit occurs (exit may be blocked multiple times).
        /// </summary>
        public void GracefullyExit()
        {
            if (!OnExiting())
                Exit();
            else
                Scheduler.AddDelayed(GracefullyExit, 2000);
        }

        protected override void UpdateAfterChildren()
        {
            base.UpdateAfterChildren();

            // we only want to apply these restrictions when we are inside a screen stack.
            // the use case for not applying is in visual/unit tests.
            bool applyBeatmapRulesetRestrictions = !currentScreen?.AllowBeatmapRulesetChange ?? false;

            ruleset.Disabled = applyBeatmapRulesetRestrictions;
            Beatmap.Disabled = applyBeatmapRulesetRestrictions;

            screenContainer.Padding = new MarginPadding { Top = ToolbarOffset };
            overlayContent.Padding = new MarginPadding { Top = ToolbarOffset };

            MenuCursorContainer.CanShowCursor = currentScreen?.CursorVisible ?? false;
        }

        /// <summary>
        /// Sets <see cref="Beatmap"/> while ignoring any beatmap.
        /// </summary>
        /// <param name="beatmap">The beatmap to set.</param>
        public void ForcefullySetBeatmap(WorkingBeatmap beatmap)
        {
            var beatmapDisabled = Beatmap.Disabled;

            Beatmap.Disabled = false;
            Beatmap.Value = beatmap;
            Beatmap.Disabled = beatmapDisabled;
        }

        /// <summary>
        /// Sets <see cref="Ruleset"/> while ignoring any ruleset restrictions.
        /// </summary>
        /// <param name="beatmap">The beatmap to set.</param>
        public void ForcefullySetRuleset(RulesetInfo ruleset)
        {
            var rulesetDisabled = this.ruleset.Disabled;

            this.ruleset.Disabled = false;
            this.ruleset.Value = ruleset;
            this.ruleset.Disabled = rulesetDisabled;
        }

        protected virtual void ScreenChanged(OsuScreen current, Screen newScreen)
        {
            currentScreen = (OsuScreen)newScreen;
        }

        private void screenAdded(Screen newScreen)
        {
            ScreenChanged(currentScreen, newScreen);
            Logger.Log($"Screen changed → {newScreen}");

            newScreen.ModePushed += screenAdded;
            newScreen.Exited += screenRemoved;
        }

        private void screenRemoved(Screen newScreen)
        {
            ScreenChanged(currentScreen, newScreen);
            Logger.Log($"Screen changed ← {currentScreen}");

            if (newScreen == null)
                Exit();
        }
    }
}<|MERGE_RESOLUTION|>--- conflicted
+++ resolved
@@ -368,13 +368,8 @@
                 {
                     RelativeSizeAxes = Axes.Both,
                 },
-<<<<<<< HEAD
-                overlayContent = new Container { RelativeSizeAxes = Axes.Both, Depth = float.MinValue },
+                floatingOverlayContent = new Container { RelativeSizeAxes = Axes.Both, Depth = float.MinValue },
                 idleTracker = new GameIdleTracker(6000)
-=======
-                floatingOverlayContent = new Container { RelativeSizeAxes = Axes.Both, Depth = float.MinValue },
-                idleTracker = new IdleTracker(6000)
->>>>>>> f6fbb77e
             });
 
             loadComponentSingleFile(screenStack = new Loader(), d =>
