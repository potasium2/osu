--- conflicted
+++ resolved
@@ -183,11 +183,9 @@
 
             IsActive.BindValueChanged(active => updateActiveState(active.NewValue), true);
 
-<<<<<<< HEAD
             Audio.AddAdjustment(AdjustableProperty.Volume, inactiveVolumeFade);
-=======
+
             Beatmap.BindValueChanged(beatmapChanged, true);
->>>>>>> f766068e
         }
 
         private ExternalLinkOpener externalLinkOpener;
