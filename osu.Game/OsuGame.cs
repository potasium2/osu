﻿// Copyright (c) ppy Pty Ltd <contact@ppy.sh>. Licensed under the MIT Licence.
// See the LICENCE file in the repository root for full licence text.

using System;
using System.Collections.Generic;
using System.Diagnostics;
using osu.Framework.Configuration;
using osu.Framework.Screens;
using osu.Game.Configuration;
using osu.Framework.Graphics;
using osu.Framework.Graphics.Containers;
using osu.Game.Overlays;
using osu.Framework.Logging;
using osu.Framework.Allocation;
using osu.Game.Overlays.Toolbar;
using osu.Game.Screens;
using osu.Game.Screens.Menu;
using System.Linq;
using System.Threading;
using System.Threading.Tasks;
using osu.Framework.Audio;
using osu.Framework.Bindables;
using osu.Framework.Extensions.IEnumerableExtensions;
using osu.Framework.Graphics.Sprites;
using osu.Framework.Input;
using osu.Framework.Input.Bindings;
using osu.Framework.Platform;
using osu.Framework.Threading;
using osu.Game.Beatmaps;
using osu.Game.Graphics;
using osu.Game.Graphics.Containers;
using osu.Game.Input;
using osu.Game.Overlays.Notifications;
using osu.Game.Rulesets;
using osu.Game.Screens.Play;
using osu.Game.Input.Bindings;
using osu.Game.Online.Chat;
using osu.Game.Rulesets.Mods;
using osu.Game.Skinning;
using osuTK.Graphics;
using osu.Game.Overlays.Volume;
using osu.Game.Scoring;
using osu.Game.Screens.Select;
using osu.Game.Utils;
using LogLevel = osu.Framework.Logging.LogLevel;

namespace osu.Game
{
    /// <summary>
    /// The full osu! experience. Builds on top of <see cref="OsuGameBase"/> to add menus and binding logic
    /// for initial components that are generally retrieved via DI.
    /// </summary>
    public class OsuGame : OsuGameBase, IKeyBindingHandler<GlobalAction>
    {
        public Toolbar Toolbar;

        private ChatOverlay chatOverlay;

        private ChannelManager channelManager;

        private NotificationOverlay notifications;

        private DirectOverlay direct;

        private SocialOverlay social;

        private UserProfileOverlay userProfile;

        private BeatmapSetOverlay beatmapSetOverlay;

        private ChangelogOverlay changelogOverlay;

        [Cached]
        private readonly ScreenshotManager screenshotManager = new ScreenshotManager();

        protected RavenLogger RavenLogger;

        public virtual Storage GetStorageForStableInstall() => null;

        public float ToolbarOffset => Toolbar.Position.Y + Toolbar.DrawHeight;

        private IdleTracker idleTracker;

        public readonly Bindable<OverlayActivation> OverlayActivationMode = new Bindable<OverlayActivation>();

        private OsuScreenStack screenStack;
        private VolumeOverlay volume;
        private OsuLogo osuLogo;

        private MainMenu menuScreen;
        private Intro introScreen;

        private Bindable<int> configRuleset;
        private readonly Bindable<RulesetInfo> ruleset = new Bindable<RulesetInfo>();

        private Bindable<int> configSkin;

        private readonly string[] args;

        private SettingsPanel settings;

        private readonly List<OverlayContainer> overlays = new List<OverlayContainer>();

        private readonly List<OverlayContainer> visibleBlockingOverlays = new List<OverlayContainer>();

        // todo: move this to SongSelect once Screen has the ability to unsuspend.
        [Cached]
        [Cached(typeof(IBindable<IReadOnlyList<Mod>>))]
        private readonly Bindable<IReadOnlyList<Mod>> mods = new Bindable<IReadOnlyList<Mod>>(Array.Empty<Mod>());

        public OsuGame(string[] args = null)
        {
            this.args = args;

            forwardLoggedErrorsToNotifications();

            RavenLogger = new RavenLogger(this);
        }

        private void updateBlockingOverlayFade() =>
            screenContainer.FadeColour(visibleBlockingOverlays.Any() ? OsuColour.Gray(0.5f) : Color4.White, 500, Easing.OutQuint);

        public void AddBlockingOverlay(OverlayContainer overlay)
        {
            if (!visibleBlockingOverlays.Contains(overlay))
                visibleBlockingOverlays.Add(overlay);
            updateBlockingOverlayFade();
        }

        public void RemoveBlockingOverlay(OverlayContainer overlay)
        {
            visibleBlockingOverlays.Remove(overlay);
            updateBlockingOverlayFade();
        }

        /// <summary>
        /// Close all game-wide overlays.
        /// </summary>
        /// <param name="toolbar">Whether the toolbar should also be hidden.</param>
        public void CloseAllOverlays(bool toolbar = true)
        {
            foreach (var overlay in overlays)
                overlay.State = Visibility.Hidden;
            if (toolbar) Toolbar.State = Visibility.Hidden;
        }

        private DependencyContainer dependencies;

        protected override IReadOnlyDependencyContainer CreateChildDependencies(IReadOnlyDependencyContainer parent) =>
            dependencies = new DependencyContainer(base.CreateChildDependencies(parent));

        [BackgroundDependencyLoader]
        private void load(FrameworkConfigManager frameworkConfig)
        {
            this.frameworkConfig = frameworkConfig;

            if (!Host.IsPrimaryInstance)
            {
                Logger.Log(@"osu! does not support multiple running instances.", LoggingTarget.Runtime, LogLevel.Error);
                Environment.Exit(0);
            }

            if (args?.Length > 0)
            {
                var paths = args.Where(a => !a.StartsWith(@"-")).ToArray();
                if (paths.Length > 0)
                    Task.Run(() => Import(paths));
            }

            dependencies.CacheAs(this);

            dependencies.Cache(RavenLogger);

            dependencies.CacheAs(ruleset);
            dependencies.CacheAs<IBindable<RulesetInfo>>(ruleset);

            dependencies.Cache(osuLogo = new OsuLogo { Alpha = 0 });

            // bind config int to database RulesetInfo
            configRuleset = LocalConfig.GetBindable<int>(OsuSetting.Ruleset);
            ruleset.Value = RulesetStore.GetRuleset(configRuleset.Value) ?? RulesetStore.AvailableRulesets.First();
            ruleset.ValueChanged += r => configRuleset.Value = r.NewValue.ID ?? 0;

            // bind config int to database SkinInfo
            configSkin = LocalConfig.GetBindable<int>(OsuSetting.Skin);
            SkinManager.CurrentSkinInfo.ValueChanged += skin => configSkin.Value = skin.NewValue.ID;
            configSkin.ValueChanged += skinId => SkinManager.CurrentSkinInfo.Value = SkinManager.Query(s => s.ID == skinId.NewValue) ?? SkinInfo.Default;
            configSkin.TriggerChange();

            LocalConfig.BindWith(OsuSetting.VolumeInactive, inactiveVolumeAdjust);

            IsActive.BindValueChanged(active => updateActiveState(active.NewValue), true);
        }

        private ExternalLinkOpener externalLinkOpener;

        public void OpenUrlExternally(string url)
        {
            if (url.StartsWith("/"))
                url = $"{API.Endpoint}{url}";

            externalLinkOpener.OpenUrlExternally(url);
        }

        /// <summary>
        /// Show a beatmap set as an overlay.
        /// </summary>
        /// <param name="setId">The set to display.</param>
        public void ShowBeatmapSet(int setId) => beatmapSetOverlay.FetchAndShowBeatmapSet(setId);

        /// <summary>
        /// Show a user's profile as an overlay.
        /// </summary>
        /// <param name="userId">The user to display.</param>
        public void ShowUser(long userId) => userProfile.ShowUser(userId);

        /// <summary>
        /// Show a beatmap's set as an overlay, displaying the given beatmap.
        /// </summary>
        /// <param name="beatmapId">The beatmap to show.</param>
        public void ShowBeatmap(int beatmapId) => beatmapSetOverlay.FetchAndShowBeatmap(beatmapId);

        /// <summary>
        /// Present a beatmap at song select immediately.
        /// The user should have already requested this interactively.
        /// </summary>
        /// <param name="beatmap">The beatmap to select.</param>
        public void PresentBeatmap(BeatmapSetInfo beatmap)
        {
            var databasedSet = beatmap.OnlineBeatmapSetID != null
                ? BeatmapManager.QueryBeatmapSet(s => s.OnlineBeatmapSetID == beatmap.OnlineBeatmapSetID)
                : BeatmapManager.QueryBeatmapSet(s => s.Hash == beatmap.Hash);

            if (databasedSet == null)
            {
                Logger.Log("The requested beatmap could not be loaded.", LoggingTarget.Information);
                return;
            }

            performFromMainMenu(() =>
            {
                // we might already be at song select, so a check is required before performing the load to solo.
                if (menuScreen.IsCurrentScreen())
                    menuScreen.LoadToSolo();

                // we might even already be at the song
                if (Beatmap.Value.BeatmapSetInfo.Hash == databasedSet.Hash)
                {
                    return;
                }

                // Use first beatmap available for current ruleset, else switch ruleset.
                var first = databasedSet.Beatmaps.Find(b => b.Ruleset == ruleset.Value) ?? databasedSet.Beatmaps.First();

                ruleset.Value = first.Ruleset;
                Beatmap.Value = BeatmapManager.GetWorkingBeatmap(first);
            }, $"load {beatmap}", bypassScreenAllowChecks: true, targetScreen: typeof(PlaySongSelect));
        }

        /// <summary>
        /// Present a score's replay immediately.
        /// The user should have already requested this interactively.
        /// </summary>
        public void PresentScore(ScoreInfo score)
        {
            var databasedScore = ScoreManager.GetScore(score);
            var databasedScoreInfo = databasedScore.ScoreInfo;

            if (databasedScore.Replay == null)
            {
                Logger.Log("The loaded score has no replay data.", LoggingTarget.Information);
                return;
            }

            var databasedBeatmap = BeatmapManager.QueryBeatmap(b => b.ID == databasedScoreInfo.Beatmap.ID);

            if (databasedBeatmap == null)
            {
                Logger.Log("Tried to load a score for a beatmap we don't have!", LoggingTarget.Information);
                return;
            }

            performFromMainMenu(() =>
            {
                ruleset.Value = databasedScoreInfo.Ruleset;
                Beatmap.Value = BeatmapManager.GetWorkingBeatmap(databasedBeatmap);
                mods.Value = databasedScoreInfo.Mods;

                menuScreen.Push(new PlayerLoader(() => new ReplayPlayer(databasedScore)));
            }, $"watch {databasedScoreInfo}", bypassScreenAllowChecks: true);
        }

        private ScheduledDelegate performFromMainMenuTask;

        /// <summary>
        /// Perform an action only after returning to the main menu.
        /// Eagerly tries to exit the current screen until it succeeds.
        /// </summary>
        /// <param name="action">The action to perform once we are in the correct state.</param>
        /// <param name="taskName">The task name to display in a notification (if we can't immediately reach the main menu state).</param>
        /// <param name="targetScreen">An optional target screen type. If this screen is already current we can immediately perform the action without returning to the menu.</param>
        /// <param name="bypassScreenAllowChecks">Whether checking <see cref="IOsuScreen.AllowExternalScreenChange"/> should be bypassed.</param>
        private void performFromMainMenu(Action action, string taskName, Type targetScreen = null, bool bypassScreenAllowChecks = false)
        {
            performFromMainMenuTask?.Cancel();

            // if the current screen does not allow screen changing, give the user an option to try again later.
            if (!bypassScreenAllowChecks && (screenStack.CurrentScreen as IOsuScreen)?.AllowExternalScreenChange == false)
            {
                notifications.Post(new SimpleNotification
                {
                    Text = $"Click here to {taskName}",
                    Activated = () =>
                    {
                        performFromMainMenu(action, taskName, targetScreen, true);
                        return true;
                    }
                });

                return;
            }

            CloseAllOverlays(false);

            // we may already be at the target screen type.
            if (targetScreen != null && screenStack.CurrentScreen?.GetType() == targetScreen)
            {
                action();
                return;
            }

            // all conditions have been met to continue with the action.
            if (menuScreen?.IsCurrentScreen() == true && !Beatmap.Disabled)
            {
                action();
                return;
            }

            // menuScreen may not be initialised yet (null check required).
            menuScreen?.MakeCurrent();

            performFromMainMenuTask = Schedule(() => performFromMainMenu(action, taskName));
        }

        protected override void Dispose(bool isDisposing)
        {
            base.Dispose(isDisposing);
            RavenLogger.Dispose();
        }

        protected override void LoadComplete()
        {
            base.LoadComplete();

            // The next time this is updated is in UpdateAfterChildren, which occurs too late and results
            // in the cursor being shown for a few frames during the intro.
            // This prevents the cursor from showing until we have a screen with CursorVisible = true
            MenuCursorContainer.CanShowCursor = menuScreen?.CursorVisible ?? false;

            // todo: all archive managers should be able to be looped here.
            SkinManager.PostNotification = n => notifications?.Post(n);
            SkinManager.GetStableStorage = GetStorageForStableInstall;

            BeatmapManager.PostNotification = n => notifications?.Post(n);
            BeatmapManager.GetStableStorage = GetStorageForStableInstall;
            BeatmapManager.PresentImport = items => PresentBeatmap(items.First());

            ScoreManager.PostNotification = n => notifications?.Post(n);
            ScoreManager.PresentImport = items => PresentScore(items.First());

            Container logoContainer;

            dependencies.CacheAs(idleTracker = new GameIdleTracker(6000));

            AddRange(new Drawable[]
            {
                new VolumeControlReceptor
                {
                    RelativeSizeAxes = Axes.Both,
                    ActionRequested = action => volume.Adjust(action),
                    ScrollActionRequested = (action, amount, isPrecise) => volume.Adjust(action, amount, isPrecise),
                },
                screenContainer = new ScalingContainer(ScalingMode.ExcludeOverlays)
                {
                    RelativeSizeAxes = Axes.Both,
                    Children = new Drawable[]
                    {
                        screenStack = new OsuScreenStack { RelativeSizeAxes = Axes.Both },
                        logoContainer = new Container { RelativeSizeAxes = Axes.Both },
                    }
                },
                overlayContent = new Container { RelativeSizeAxes = Axes.Both },
                rightFloatingOverlayContent = new Container { RelativeSizeAxes = Axes.Both },
                leftFloatingOverlayContent = new Container { RelativeSizeAxes = Axes.Both },
                topMostOverlayContent = new Container { RelativeSizeAxes = Axes.Both },
                idleTracker
            });

            screenStack.ScreenPushed += screenPushed;
            screenStack.ScreenExited += screenExited;

            loadComponentSingleFile(osuLogo, logo =>
            {
                logoContainer.Add(logo);

                // Loader has to be created after the logo has finished loading as Loader performs logo transformations on entering.
                screenStack.Push(new Loader
                {
                    RelativeSizeAxes = Axes.Both
                });
            });

            loadComponentSingleFile(Toolbar = new Toolbar
            {
                OnHome = delegate
                {
                    CloseAllOverlays(false);
                    menuScreen?.MakeCurrent();
                },
            }, topMostOverlayContent.Add);

            loadComponentSingleFile(volume = new VolumeOverlay(), leftFloatingOverlayContent.Add);
            loadComponentSingleFile(new OnScreenDisplay(), Add, true);

            loadComponentSingleFile(notifications = new NotificationOverlay
            {
                GetToolbarHeight = () => ToolbarOffset,
                Anchor = Anchor.TopRight,
                Origin = Anchor.TopRight,
            }, rightFloatingOverlayContent.Add, true);

            loadComponentSingleFile(screenshotManager, Add);

            //overlay elements
<<<<<<< HEAD
            loadComponentSingleFile(direct = new DirectOverlay(), overlayContent.Add);
            loadComponentSingleFile(social = new SocialOverlay(), overlayContent.Add);
            loadComponentSingleFile(channelManager = new ChannelManager(), AddInternal);
            loadComponentSingleFile(chatOverlay = new ChatOverlay(), overlayContent.Add);
            loadComponentSingleFile(settings = new MainSettings { GetToolbarHeight = () => ToolbarOffset }, leftFloatingOverlayContent.Add);
            loadComponentSingleFile(userProfile = new UserProfileOverlay(), overlayContent.Add);
            loadComponentSingleFile(beatmapSetOverlay = new BeatmapSetOverlay(), overlayContent.Add);
            loadComponentSingleFile(changelogOverlay = new ChangelogOverlay(), overlayContent.Add);

            loadComponentSingleFile(loginOverlay = new LoginOverlay
=======
            loadComponentSingleFile(direct = new DirectOverlay(), overlayContent.Add, true);
            loadComponentSingleFile(social = new SocialOverlay(), overlayContent.Add, true);
            loadComponentSingleFile(channelManager = new ChannelManager(), AddInternal, true);
            loadComponentSingleFile(chatOverlay = new ChatOverlay(), overlayContent.Add, true);
            loadComponentSingleFile(settings = new SettingsOverlay { GetToolbarHeight = () => ToolbarOffset }, leftFloatingOverlayContent.Add, true);
            loadComponentSingleFile(userProfile = new UserProfileOverlay(), overlayContent.Add, true);
            loadComponentSingleFile(beatmapSetOverlay = new BeatmapSetOverlay(), overlayContent.Add, true);

            loadComponentSingleFile(new LoginOverlay
>>>>>>> b2fe9dd1
            {
                GetToolbarHeight = () => ToolbarOffset,
                Anchor = Anchor.TopRight,
                Origin = Anchor.TopRight,
            }, rightFloatingOverlayContent.Add, true);

            loadComponentSingleFile(new MusicController
            {
                GetToolbarHeight = () => ToolbarOffset,
                Anchor = Anchor.TopRight,
                Origin = Anchor.TopRight,
            }, rightFloatingOverlayContent.Add, true);

            loadComponentSingleFile(new AccountCreationOverlay(), topMostOverlayContent.Add, true);
            loadComponentSingleFile(new DialogOverlay(), topMostOverlayContent.Add, true);
            loadComponentSingleFile(externalLinkOpener = new ExternalLinkOpener(), topMostOverlayContent.Add);

<<<<<<< HEAD
            dependencies.CacheAs(idleTracker);
            dependencies.Cache(settings);
            dependencies.Cache(onscreenDisplay);
            dependencies.Cache(social);
            dependencies.Cache(direct);
            dependencies.Cache(chatOverlay);
            dependencies.Cache(channelManager);
            dependencies.Cache(userProfile);
            dependencies.Cache(musicController);
            dependencies.Cache(beatmapSetOverlay);
            dependencies.Cache(notifications);
            dependencies.Cache(loginOverlay);
            dependencies.Cache(dialogOverlay);
            dependencies.Cache(changelogOverlay);
            dependencies.Cache(accountCreation);

=======
>>>>>>> b2fe9dd1
            chatOverlay.StateChanged += state => channelManager.HighPollRate.Value = state == Visibility.Visible;

            Add(externalLinkOpener = new ExternalLinkOpener());

            var singleDisplaySideOverlays = new OverlayContainer[] { settings, notifications };
            overlays.AddRange(singleDisplaySideOverlays);

            foreach (var overlay in singleDisplaySideOverlays)
            {
                overlay.StateChanged += state =>
                {
                    if (state == Visibility.Hidden) return;

                    singleDisplaySideOverlays.Where(o => o != overlay).ForEach(o => o.Hide());
                };
            }

            // eventually informational overlays should be displayed in a stack, but for now let's only allow one to stay open at a time.
            var informationalOverlays = new OverlayContainer[] { beatmapSetOverlay, userProfile };
            overlays.AddRange(informationalOverlays);

            foreach (var overlay in informationalOverlays)
            {
                overlay.StateChanged += state =>
                {
                    if (state == Visibility.Hidden) return;

                    informationalOverlays.Where(o => o != overlay).ForEach(o => o.Hide());
                };
            }

            // ensure only one of these overlays are open at once.
            var singleDisplayOverlays = new OverlayContainer[] { chatOverlay, social, direct };
            overlays.AddRange(singleDisplayOverlays);

            foreach (var overlay in singleDisplayOverlays)
            {
                overlay.StateChanged += state =>
                {
                    // informational overlays should be dismissed on a show or hide of a full overlay.
                    informationalOverlays.ForEach(o => o.Hide());

                    if (state == Visibility.Hidden) return;

                    singleDisplayOverlays.Where(o => o != overlay).ForEach(o => o.Hide());
                };
            }

            OverlayActivationMode.ValueChanged += mode =>
            {
                if (mode.NewValue != OverlayActivation.All) CloseAllOverlays();
            };

            void updateScreenOffset()
            {
                float offset = 0;

                if (settings.State == Visibility.Visible)
                    offset += ToolbarButton.WIDTH / 2;
                if (notifications.State == Visibility.Visible)
                    offset -= ToolbarButton.WIDTH / 2;

                screenContainer.MoveToX(offset, SettingsPanel.TRANSITION_LENGTH, Easing.OutQuint);
            }

            settings.StateChanged += _ => updateScreenOffset();
            notifications.StateChanged += _ => updateScreenOffset();
        }

        public class GameIdleTracker : IdleTracker
        {
            private InputManager inputManager;

            public GameIdleTracker(int time)
                : base(time)
            {
            }

            protected override void LoadComplete()
            {
                base.LoadComplete();
                inputManager = GetContainingInputManager();
            }

            protected override bool AllowIdle => inputManager.FocusedDrawable == null;
        }

        private void forwardLoggedErrorsToNotifications()
        {
            int recentLogCount = 0;

            const double debounce = 5000;

            Logger.NewEntry += entry =>
            {
                if (entry.Level < LogLevel.Important || entry.Target == null) return;

                const int short_term_display_limit = 3;

                if (recentLogCount < short_term_display_limit)
                {
                    Schedule(() => notifications.Post(new SimpleNotification
                    {
                        Icon = entry.Level == LogLevel.Important ? FontAwesome.Solid.ExclamationCircle : FontAwesome.Solid.Bomb,
                        Text = entry.Message + (entry.Exception != null && IsDeployedBuild ? "\n\nThis error has been automatically reported to the devs." : string.Empty),
                    }));
                }
                else if (recentLogCount == short_term_display_limit)
                {
                    Schedule(() => notifications.Post(new SimpleNotification
                    {
                        Icon = FontAwesome.Solid.EllipsisH,
                        Text = "Subsequent messages have been logged. Click to view log files.",
                        Activated = () =>
                        {
                            Host.Storage.GetStorageForDirectory("logs").OpenInNativeExplorer();
                            return true;
                        }
                    }));
                }

                Interlocked.Increment(ref recentLogCount);
                Scheduler.AddDelayed(() => Interlocked.Decrement(ref recentLogCount), debounce);
            };
        }

        private Task asyncLoadStream;

        private void loadComponentSingleFile<T>(T d, Action<T> add, bool cache = false)
            where T : Drawable
        {
            if (cache)
                dependencies.Cache(d);

            // schedule is here to ensure that all component loads are done after LoadComplete is run (and thus all dependencies are cached).
            // with some better organisation of LoadComplete to do construction and dependency caching in one step, followed by calls to loadComponentSingleFile,
            // we could avoid the need for scheduling altogether.
            Schedule(() =>
            {
                var previousLoadStream = asyncLoadStream;

                //chain with existing load stream
                asyncLoadStream = Task.Run(async () =>
                {
                    if (previousLoadStream != null)
                        await previousLoadStream;

                    try
                    {
                        Logger.Log($"Loading {d}...", level: LogLevel.Debug);

                        // Since this is running in a separate thread, it is possible for OsuGame to be disposed after LoadComponentAsync has been called
                        // throwing an exception. To avoid this, the call is scheduled on the update thread, which does not run if IsDisposed = true
                        Task task = null;
                        var del = new ScheduledDelegate(() => task = LoadComponentAsync(d, add));
                        Scheduler.Add(del);

                        // The delegate won't complete if OsuGame has been disposed in the meantime
                        while (!IsDisposed && !del.Completed)
                            await Task.Delay(10);

                        // Either we're disposed or the load process has started successfully
                        if (IsDisposed)
                            return;

                        Debug.Assert(task != null);

                        await task;

                        Logger.Log($"Loaded {d}!", level: LogLevel.Debug);
                    }
                    catch (OperationCanceledException)
                    {
                    }
                });
            });
        }

        public bool OnPressed(GlobalAction action)
        {
            if (introScreen == null) return false;

            switch (action)
            {
                case GlobalAction.ToggleChat:
                    chatOverlay.ToggleVisibility();
                    return true;

                case GlobalAction.ToggleSocial:
                    social.ToggleVisibility();
                    return true;

                case GlobalAction.ResetInputSettings:
                    var sensitivity = frameworkConfig.GetBindable<double>(FrameworkSetting.CursorSensitivity);

                    sensitivity.Disabled = false;
                    sensitivity.Value = 1;
                    sensitivity.Disabled = true;

                    frameworkConfig.Set(FrameworkSetting.IgnoredInputHandlers, string.Empty);
                    frameworkConfig.GetBindable<ConfineMouseMode>(FrameworkSetting.ConfineMouseMode).SetDefault();
                    return true;

                case GlobalAction.ToggleToolbar:
                    Toolbar.ToggleVisibility();
                    return true;

                case GlobalAction.ToggleSettings:
                    settings.ToggleVisibility();
                    return true;

                case GlobalAction.ToggleDirect:
                    direct.ToggleVisibility();
                    return true;

                case GlobalAction.ToggleGameplayMouseButtons:
                    LocalConfig.Set(OsuSetting.MouseDisableButtons, !LocalConfig.Get<bool>(OsuSetting.MouseDisableButtons));
                    return true;
            }

            return false;
        }

        private readonly BindableDouble inactiveVolumeAdjust = new BindableDouble();

        private void updateActiveState(bool isActive)
        {
            if (isActive)
                Audio.RemoveAdjustment(AdjustableProperty.Volume, inactiveVolumeAdjust);
            else
                Audio.AddAdjustment(AdjustableProperty.Volume, inactiveVolumeAdjust);
        }

        public bool OnReleased(GlobalAction action) => false;

        private Container overlayContent;

        private Container rightFloatingOverlayContent;

        private Container leftFloatingOverlayContent;

        private Container topMostOverlayContent;

        private FrameworkConfigManager frameworkConfig;
        private ScalingContainer screenContainer;

        protected override bool OnExiting()
        {
            if (screenStack.CurrentScreen is Loader)
                return false;

            if (introScreen == null)
                return true;

            if (!introScreen.DidLoadMenu || !(screenStack.CurrentScreen is Intro))
            {
                Scheduler.Add(introScreen.MakeCurrent);
                return true;
            }

            return base.OnExiting();
        }

        /// <summary>
        /// Use to programatically exit the game as if the user was triggering via alt-f4.
        /// Will keep persisting until an exit occurs (exit may be blocked multiple times).
        /// </summary>
        public void GracefullyExit()
        {
            if (!OnExiting())
                Exit();
            else
                Scheduler.AddDelayed(GracefullyExit, 2000);
        }

        protected override void UpdateAfterChildren()
        {
            base.UpdateAfterChildren();

            screenContainer.Padding = new MarginPadding { Top = ToolbarOffset };
            overlayContent.Padding = new MarginPadding { Top = ToolbarOffset };

            MenuCursorContainer.CanShowCursor = (screenStack.CurrentScreen as IOsuScreen)?.CursorVisible ?? false;
        }

        protected virtual void ScreenChanged(IScreen current, IScreen newScreen)
        {
            switch (newScreen)
            {
                case Intro intro:
                    introScreen = intro;
                    break;

                case MainMenu menu:
                    menuScreen = menu;
                    break;
            }

            if (newScreen is IOsuScreen newOsuScreen)
            {
                OverlayActivationMode.Value = newOsuScreen.InitialOverlayActivationMode;

                if (newOsuScreen.HideOverlaysOnEnter)
                    CloseAllOverlays();
                else
                    Toolbar.State = Visibility.Visible;
            }
        }

        private void screenPushed(IScreen lastScreen, IScreen newScreen)
        {
            ScreenChanged(lastScreen, newScreen);
            Logger.Log($"Screen changed → {newScreen}");
        }

        private void screenExited(IScreen lastScreen, IScreen newScreen)
        {
            ScreenChanged(lastScreen, newScreen);
            Logger.Log($"Screen changed ← {newScreen}");

            if (newScreen == null)
                Exit();
        }
    }
}<|MERGE_RESOLUTION|>--- conflicted
+++ resolved
@@ -68,8 +68,6 @@
 
         private BeatmapSetOverlay beatmapSetOverlay;
 
-        private ChangelogOverlay changelogOverlay;
-
         [Cached]
         private readonly ScreenshotManager screenshotManager = new ScreenshotManager();
 
@@ -432,18 +430,6 @@
             loadComponentSingleFile(screenshotManager, Add);
 
             //overlay elements
-<<<<<<< HEAD
-            loadComponentSingleFile(direct = new DirectOverlay(), overlayContent.Add);
-            loadComponentSingleFile(social = new SocialOverlay(), overlayContent.Add);
-            loadComponentSingleFile(channelManager = new ChannelManager(), AddInternal);
-            loadComponentSingleFile(chatOverlay = new ChatOverlay(), overlayContent.Add);
-            loadComponentSingleFile(settings = new MainSettings { GetToolbarHeight = () => ToolbarOffset }, leftFloatingOverlayContent.Add);
-            loadComponentSingleFile(userProfile = new UserProfileOverlay(), overlayContent.Add);
-            loadComponentSingleFile(beatmapSetOverlay = new BeatmapSetOverlay(), overlayContent.Add);
-            loadComponentSingleFile(changelogOverlay = new ChangelogOverlay(), overlayContent.Add);
-
-            loadComponentSingleFile(loginOverlay = new LoginOverlay
-=======
             loadComponentSingleFile(direct = new DirectOverlay(), overlayContent.Add, true);
             loadComponentSingleFile(social = new SocialOverlay(), overlayContent.Add, true);
             loadComponentSingleFile(channelManager = new ChannelManager(), AddInternal, true);
@@ -451,9 +437,9 @@
             loadComponentSingleFile(settings = new SettingsOverlay { GetToolbarHeight = () => ToolbarOffset }, leftFloatingOverlayContent.Add, true);
             loadComponentSingleFile(userProfile = new UserProfileOverlay(), overlayContent.Add, true);
             loadComponentSingleFile(beatmapSetOverlay = new BeatmapSetOverlay(), overlayContent.Add, true);
+            loadComponentSingleFile(new ChangelogOverlay(), overlayContent.Add, true);
 
             loadComponentSingleFile(new LoginOverlay
->>>>>>> b2fe9dd1
             {
                 GetToolbarHeight = () => ToolbarOffset,
                 Anchor = Anchor.TopRight,
@@ -471,25 +457,6 @@
             loadComponentSingleFile(new DialogOverlay(), topMostOverlayContent.Add, true);
             loadComponentSingleFile(externalLinkOpener = new ExternalLinkOpener(), topMostOverlayContent.Add);
 
-<<<<<<< HEAD
-            dependencies.CacheAs(idleTracker);
-            dependencies.Cache(settings);
-            dependencies.Cache(onscreenDisplay);
-            dependencies.Cache(social);
-            dependencies.Cache(direct);
-            dependencies.Cache(chatOverlay);
-            dependencies.Cache(channelManager);
-            dependencies.Cache(userProfile);
-            dependencies.Cache(musicController);
-            dependencies.Cache(beatmapSetOverlay);
-            dependencies.Cache(notifications);
-            dependencies.Cache(loginOverlay);
-            dependencies.Cache(dialogOverlay);
-            dependencies.Cache(changelogOverlay);
-            dependencies.Cache(accountCreation);
-
-=======
->>>>>>> b2fe9dd1
             chatOverlay.StateChanged += state => channelManager.HighPollRate.Value = state == Visibility.Visible;
 
             Add(externalLinkOpener = new ExternalLinkOpener());
