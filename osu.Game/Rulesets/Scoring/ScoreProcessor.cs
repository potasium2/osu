--- conflicted
+++ resolved
@@ -211,11 +211,7 @@
                 scoringValues.BaseScore += result.IsHit() ? Judgement.ToNumericResult(result) : 0;
 
             if (result.IsBasic())
-<<<<<<< HEAD
-                scoringValues.HitObjects++;
-=======
                 scoringValues.CountBasicHitObjects++;
->>>>>>> 11f61900
         }
 
         /// <summary>
@@ -264,11 +260,7 @@
                 scoringValues.BaseScore -= result.IsHit() ? Judgement.ToNumericResult(result) : 0;
 
             if (result.IsBasic())
-<<<<<<< HEAD
-                scoringValues.HitObjects--;
-=======
                 scoringValues.CountBasicHitObjects--;
->>>>>>> 11f61900
         }
 
         private void updateScore()
