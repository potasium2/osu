--- conflicted
+++ resolved
@@ -6,14 +6,11 @@
 
 namespace osu.Game.Rulesets.Edit
 {
-<<<<<<< HEAD
-    [Cached]
-=======
     /// <summary>
     /// A snap provider which given a proposed position for a hit object, potentially offers a more correct position and time value inferred from the context of the beatmap.
     /// Provided values are inferred in an isolated context, without consideration of other nearby hit objects.
     /// </summary>
->>>>>>> 2822ae09
+    [Cached]
     public interface IPositionSnapProvider
     {
         /// <summary>
