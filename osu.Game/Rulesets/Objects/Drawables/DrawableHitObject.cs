--- conflicted
+++ resolved
@@ -660,11 +660,7 @@
                     $"{GetType().ReadableName()} applied an invalid hit result (was: {Result.Type}, expected: [{Result.Judgement.MinResult} ... {Result.Judgement.MaxResult}]).");
             }
 
-<<<<<<< HEAD
             Result.RawTime = Time.Current;
-=======
-            Result.TimeOffset = Math.Min(HitObject.MaximumJudgementOffset, Time.Current - HitObject.GetEndTime());
->>>>>>> bba17227
 
             if (Result.HasResult)
                 updateState(Result.IsHit ? ArmedState.Hit : ArmedState.Miss);
