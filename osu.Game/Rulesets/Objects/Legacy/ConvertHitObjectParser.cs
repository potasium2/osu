--- conflicted
+++ resolved
@@ -331,11 +331,7 @@
         /// <param name="position">The position of the hit object.</param>
         /// <param name="newCombo">Whether the hit object creates a new combo.</param>
         /// <param name="comboOffset">When starting a new combo, the offset of the new combo relative to the current one.</param>
-<<<<<<< HEAD
-        /// <param name="duration">The hold end time.</param>
-=======
         /// <param name="duration">The hold duration.</param>
->>>>>>> e6880339
         protected abstract HitObject CreateHold(Vector2 position, bool newCombo, int comboOffset, double duration);
 
         private List<HitSampleInfo> convertSoundType(LegacyHitSoundType type, SampleBankInfo bankInfo)
