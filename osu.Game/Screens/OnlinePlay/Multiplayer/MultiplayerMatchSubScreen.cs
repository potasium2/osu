--- conflicted
+++ resolved
@@ -429,12 +429,9 @@
             {
                 client.RoomUpdated -= onRoomUpdated;
                 client.LoadRequested -= onLoadRequested;
-<<<<<<< HEAD
-            }
-=======
+            }
 
             modSettingChangeTracker?.Dispose();
->>>>>>> 335af047
         }
 
         private class UserModSelectOverlay : LocalPlayerModSelectOverlay
