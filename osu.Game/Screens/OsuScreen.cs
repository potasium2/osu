--- conflicted
+++ resolved
@@ -1,182 +1,179 @@
-﻿// Copyright (c) 2007-2017 ppy Pty Ltd <contact@ppy.sh>.
-// Licensed under the MIT Licence - https://raw.githubusercontent.com/ppy/osu/master/LICENCE
-
-using System;
-using osu.Framework.Allocation;
-using osu.Framework.Configuration;
-using osu.Framework.Screens;
-using osu.Game.Beatmaps;
-using osu.Game.Graphics.Containers;
-using OpenTK;
-using osu.Framework.Audio.Sample;
-using osu.Framework.Audio;
-using osu.Framework.Graphics;
-using osu.Game.Rulesets;
-using osu.Game.Screens.Menu;
-
-namespace osu.Game.Screens
-{
-    public abstract class OsuScreen : Screen
-    {
-        public BackgroundScreen Background { get; private set; }
-
-        /// <summary>
-        /// Override to create a BackgroundMode for the current screen.
-        /// Note that the instance created may not be the used instance if it matches the BackgroundMode equality clause.
-        /// </summary>
-        protected virtual BackgroundScreen CreateBackground() => null;
-
-        public virtual bool ShowOverlays => true;
-
-        protected new OsuGameBase Game => base.Game as OsuGameBase;
-
-        public virtual bool HasLocalCursorDisplayed => false;
-<<<<<<< HEAD
-=======
-
-        private OsuLogo logo;
->>>>>>> 6a206c61
-
-        /// <summary>
-        /// Whether the beatmap or ruleset should be allowed to be changed by the user or game.
-        /// Used to mark exclusive areas where this is strongly prohibited, like gameplay.
-        /// </summary>
-        public virtual bool AllowBeatmapRulesetChange => true;
-
-        protected readonly Bindable<WorkingBeatmap> Beatmap = new Bindable<WorkingBeatmap>();
-
-        public WorkingBeatmap InitialBeatmap
-        {
-            set
-            {
-                if (IsLoaded) throw new InvalidOperationException($"Cannot set {nameof(InitialBeatmap)} post-load.");
-                Beatmap.Value = value;
-            }
-        }
-
-        protected readonly Bindable<RulesetInfo> Ruleset = new Bindable<RulesetInfo>();
-
-        private SampleChannel sampleExit;
-
-        [BackgroundDependencyLoader(permitNulls: true)]
-        private void load(OsuGameBase game, OsuGame osuGame, AudioManager audio)
-        {
-            if (game != null)
-            {
-                //if we were given a beatmap at ctor time, we want to pass this on to the game-wide beatmap.
-                var localMap = Beatmap.Value;
-                Beatmap.BindTo(game.Beatmap);
-                if (localMap != null)
-                    Beatmap.Value = localMap;
-            }
-
-            if (osuGame != null)
-                Ruleset.BindTo(osuGame.Ruleset);
-
-            sampleExit = audio.Sample.Get(@"UI/melodic-1");
-        }
-
-        protected override void OnResuming(Screen last)
-        {
-            base.OnResuming(last);
-            logo.DelayUntilTransformsFinished().Schedule(() => logoSetup(true));
-            sampleExit?.Play();
-        }
-
-        protected override void OnSuspending(Screen next)
-        {
-            base.OnSuspending(next);
-            logoOnSuspending();
-        }
-
-        protected override void OnEntering(Screen last)
-        {
-            OsuScreen lastOsu = last as OsuScreen;
-
-            BackgroundScreen bg = CreateBackground();
-
-            if (lastOsu?.Background != null)
-            {
-                if (bg == null || lastOsu.Background.Equals(bg))
-                    //we can keep the previous mode's background.
-                    Background = lastOsu.Background;
-                else
-                {
-                    lastOsu.Background.Push(Background = bg);
-                }
-            }
-            else if (bg != null)
-            {
-                // this makes up for the fact our padding changes when the global toolbar is visible.
-                bg.Scale = new Vector2(1.06f);
-
-                AddInternal(new ParallaxContainer
-                {
-                    Depth = float.MaxValue,
-                    Children = new[]
-                    {
-                        Background = bg
-                    }
-                });
-            }
-
-            if ((logo = lastOsu?.logo) == null)
-                AddInternal(logo = new OsuLogo());
-
-            base.OnEntering(last);
-
-            logo.DelayUntilTransformsFinished().Schedule(() => logoSetup(false));
-        }
-
-        protected override bool OnExiting(Screen next)
-        {
-            if (ValidForResume && logo != null)
-                logoOnExiting();
-
-            OsuScreen nextOsu = next as OsuScreen;
-
-            if (Background != null && !Background.Equals(nextOsu?.Background))
-            {
-                if (nextOsu != null)
-                    //We need to use MakeCurrent in case we are jumping up multiple game screens.
-                    nextOsu.Background?.MakeCurrent();
-                else
-                    Background.Exit();
-            }
-
-            if (base.OnExiting(next))
-                return true;
-
-            Beatmap.UnbindAll();
-            return false;
-        }
-
-        private void logoSetup(bool resuming) => LogoSetup(logo, resuming);
-
-        protected virtual void LogoSetup(OsuLogo logo, bool resuming)
-        {
-            logo.Action = null;
-            logo.FadeOut(300, Easing.OutQuint);
-        }
-
-        private void logoOnExiting()
-        {
-            logo.ClearTransforms();
-            LogoOnExiting(logo);
-        }
-
-        protected virtual void LogoOnExiting(OsuLogo logo)
-        {
-        }
-
-        private void logoOnSuspending()
-        {
-            logo.ClearTransforms();
-            LogoOnSuspending(logo);
-        }
-
-        protected virtual void LogoOnSuspending(OsuLogo logo)
-        {
-        }
-    }
-}
+﻿// Copyright (c) 2007-2017 ppy Pty Ltd <contact@ppy.sh>.
+// Licensed under the MIT Licence - https://raw.githubusercontent.com/ppy/osu/master/LICENCE
+
+using System;
+using osu.Framework.Allocation;
+using osu.Framework.Configuration;
+using osu.Framework.Screens;
+using osu.Game.Beatmaps;
+using osu.Game.Graphics.Containers;
+using OpenTK;
+using osu.Framework.Audio.Sample;
+using osu.Framework.Audio;
+using osu.Framework.Graphics;
+using osu.Game.Rulesets;
+using osu.Game.Screens.Menu;
+
+namespace osu.Game.Screens
+{
+    public abstract class OsuScreen : Screen
+    {
+        public BackgroundScreen Background { get; private set; }
+
+        /// <summary>
+        /// Override to create a BackgroundMode for the current screen.
+        /// Note that the instance created may not be the used instance if it matches the BackgroundMode equality clause.
+        /// </summary>
+        protected virtual BackgroundScreen CreateBackground() => null;
+
+        public virtual bool ShowOverlays => true;
+
+        protected new OsuGameBase Game => base.Game as OsuGameBase;
+
+        public virtual bool HasLocalCursorDisplayed => false;
+
+        private OsuLogo logo;
+
+        /// <summary>
+        /// Whether the beatmap or ruleset should be allowed to be changed by the user or game.
+        /// Used to mark exclusive areas where this is strongly prohibited, like gameplay.
+        /// </summary>
+        public virtual bool AllowBeatmapRulesetChange => true;
+
+        protected readonly Bindable<WorkingBeatmap> Beatmap = new Bindable<WorkingBeatmap>();
+
+        public WorkingBeatmap InitialBeatmap
+        {
+            set
+            {
+                if (IsLoaded) throw new InvalidOperationException($"Cannot set {nameof(InitialBeatmap)} post-load.");
+                Beatmap.Value = value;
+            }
+        }
+
+        protected readonly Bindable<RulesetInfo> Ruleset = new Bindable<RulesetInfo>();
+
+        private SampleChannel sampleExit;
+
+        [BackgroundDependencyLoader(permitNulls: true)]
+        private void load(OsuGameBase game, OsuGame osuGame, AudioManager audio)
+        {
+            if (game != null)
+            {
+                //if we were given a beatmap at ctor time, we want to pass this on to the game-wide beatmap.
+                var localMap = Beatmap.Value;
+                Beatmap.BindTo(game.Beatmap);
+                if (localMap != null)
+                    Beatmap.Value = localMap;
+            }
+
+            if (osuGame != null)
+                Ruleset.BindTo(osuGame.Ruleset);
+
+            sampleExit = audio.Sample.Get(@"UI/melodic-1");
+        }
+
+        protected override void OnResuming(Screen last)
+        {
+            base.OnResuming(last);
+            logo.DelayUntilTransformsFinished().Schedule(() => logoSetup(true));
+            sampleExit?.Play();
+        }
+
+        protected override void OnSuspending(Screen next)
+        {
+            base.OnSuspending(next);
+            logoOnSuspending();
+        }
+
+        protected override void OnEntering(Screen last)
+        {
+            OsuScreen lastOsu = last as OsuScreen;
+
+            BackgroundScreen bg = CreateBackground();
+
+            if (lastOsu?.Background != null)
+            {
+                if (bg == null || lastOsu.Background.Equals(bg))
+                    //we can keep the previous mode's background.
+                    Background = lastOsu.Background;
+                else
+                {
+                    lastOsu.Background.Push(Background = bg);
+                }
+            }
+            else if (bg != null)
+            {
+                // this makes up for the fact our padding changes when the global toolbar is visible.
+                bg.Scale = new Vector2(1.06f);
+
+                AddInternal(new ParallaxContainer
+                {
+                    Depth = float.MaxValue,
+                    Children = new[]
+                    {
+                        Background = bg
+                    }
+                });
+            }
+
+            if ((logo = lastOsu?.logo) == null)
+                AddInternal(logo = new OsuLogo());
+
+            base.OnEntering(last);
+
+            logo.DelayUntilTransformsFinished().Schedule(() => logoSetup(false));
+        }
+
+        protected override bool OnExiting(Screen next)
+        {
+            if (ValidForResume && logo != null)
+                logoOnExiting();
+
+            OsuScreen nextOsu = next as OsuScreen;
+
+            if (Background != null && !Background.Equals(nextOsu?.Background))
+            {
+                if (nextOsu != null)
+                    //We need to use MakeCurrent in case we are jumping up multiple game screens.
+                    nextOsu.Background?.MakeCurrent();
+                else
+                    Background.Exit();
+            }
+
+            if (base.OnExiting(next))
+                return true;
+
+            Beatmap.UnbindAll();
+            return false;
+        }
+
+        private void logoSetup(bool resuming) => LogoSetup(logo, resuming);
+
+        protected virtual void LogoSetup(OsuLogo logo, bool resuming)
+        {
+            logo.Action = null;
+            logo.FadeOut(300, Easing.OutQuint);
+        }
+
+        private void logoOnExiting()
+        {
+            logo.ClearTransforms();
+            LogoOnExiting(logo);
+        }
+
+        protected virtual void LogoOnExiting(OsuLogo logo)
+        {
+        }
+
+        private void logoOnSuspending()
+        {
+            logo.ClearTransforms();
+            LogoOnSuspending(logo);
+        }
+
+        protected virtual void LogoOnSuspending(OsuLogo logo)
+        {
+        }
+    }
+}