--- conflicted
+++ resolved
@@ -6,6 +6,7 @@
 using osu.Framework.Allocation;
 using osu.Framework.Bindables;
 using osu.Framework.Graphics;
+using osu.Framework.Platform;
 using osu.Framework.Screens;
 using osu.Game.Beatmaps;
 using osu.Game.Graphics;
@@ -16,11 +17,6 @@
 using osu.Game.Screens.Edit;
 using osu.Game.Screens.Multi;
 using osu.Game.Screens.Select;
-<<<<<<< HEAD
-=======
-using osu.Game.Screens.Tournament;
-using osu.Framework.Platform;
->>>>>>> c5011de7
 
 namespace osu.Game.Screens.Menu
 {
@@ -197,19 +193,5 @@
             this.FadeOut(3000);
             return base.OnExiting(next);
         }
-<<<<<<< HEAD
-=======
-
-        protected override bool OnKeyDown(KeyDownEvent e)
-        {
-            if (!e.Repeat && e.ControlPressed && e.ShiftPressed && e.Key == Key.D)
-            {
-                this.Push(new Drawings());
-                return true;
-            }
-
-            return base.OnKeyDown(e);
-        }
->>>>>>> c5011de7
     }
 }