--- conflicted
+++ resolved
@@ -71,21 +71,15 @@
 
         private DependencyContainer dependencies;
 
-<<<<<<< HEAD
-        protected override IReadOnlyDependencyContainer CreateLocalDependencies(IReadOnlyDependencyContainer parent)
-        {
-            dependencies = new DependencyContainer(base.CreateLocalDependencies(parent));
-
+        protected override IReadOnlyDependencyContainer CreateChildDependencies(IReadOnlyDependencyContainer parent)
+        {
+            dependencies = new DependencyContainer(base.CreateChildDependencies(parent));
             dependencies.CacheAs(this);
             dependencies.CacheAs(Ruleset);
             dependencies.CacheAs<IBindable<RulesetInfo>>(Ruleset);
 
             return dependencies;
         }
-=======
-        protected override IReadOnlyDependencyContainer CreateChildDependencies(IReadOnlyDependencyContainer parent)
-            => dependencies = new DependencyContainer(base.CreateChildDependencies(parent));
->>>>>>> 89bf811f
 
         protected SongSelect()
         {
@@ -204,15 +198,13 @@
         [BackgroundDependencyLoader(true)]
         private void load(BeatmapManager beatmaps, AudioManager audio, DialogOverlay dialog, OsuColour colours)
         {
-<<<<<<< HEAD
             // manual binding to parent ruleset to allow for delayed load in the incoming direction.
             base.Ruleset.ValueChanged += r => updateSelectedBeatmap(beatmapNoDebounce);
             Ruleset.ValueChanged += r => base.Ruleset.Value = r;
-=======
+
             dependencies.CacheAs(this);
             dependencies.CacheAs(Ruleset);
             dependencies.CacheAs<IBindable<RulesetInfo>>(Ruleset);
->>>>>>> 89bf811f
 
             if (Footer != null)
             {
