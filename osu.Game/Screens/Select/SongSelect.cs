--- conflicted
+++ resolved
@@ -103,11 +103,7 @@
         private MusicController music { get; set; }
 
         [BackgroundDependencyLoader(true)]
-<<<<<<< HEAD
-        private void load(AudioManager audio, DialogOverlay dialog, OsuColour colours, SkinManager skins, ScoreManager scores, DifficultyRecommender recommender)
-=======
-        private void load(AudioManager audio, DialogOverlay dialog, OsuColour colours, SkinManager skins, ScoreManager scores, CollectionManager collections, ManageCollectionsDialog manageCollectionsDialog)
->>>>>>> 09f90535
+        private void load(AudioManager audio, DialogOverlay dialog, OsuColour colours, SkinManager skins, ScoreManager scores, CollectionManager collections, ManageCollectionsDialog manageCollectionsDialog, DifficultyRecommender recommender)
         {
             // initial value transfer is required for FilterControl (it uses our re-cached bindables in its async load for the initial filter).
             transferRulesetValue();
