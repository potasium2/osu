// Copyright (c) ppy Pty Ltd <contact@ppy.sh>. Licensed under the MIT Licence.
// See the LICENCE file in the repository root for full licence text.

using System;
using System.Linq;
using osu.Framework.Graphics;
using osu.Framework.Graphics.Containers;
using osuTK;

namespace osu.Game.Screens.Play.HUD
{
    public class GameplayLeaderboard : FillFlowContainer<GameplayLeaderboardScore>
    {
        public GameplayLeaderboard()
        {
            AutoSizeAxes = Axes.Both;

            Direction = FillDirection.Vertical;

            Spacing = new Vector2(2.5f);

            LayoutDuration = 250;
            LayoutEasing = Easing.OutQuint;
        }

<<<<<<< HEAD
        public override void Add(GameplayLeaderboardScore drawable)
        {
            base.Add(drawable);
            drawable?.TotalScore.BindValueChanged(_ => updateScores(), true);
=======
        public ILeaderboardScore AddPlayer(User user, bool isTracked)
        {
            var drawable = new GameplayLeaderboardScore(user, isTracked);
            base.Add(drawable);
            drawable.TotalScore.BindValueChanged(_ => Scheduler.AddOnce(sort), true);

            return drawable;
        }

        public override void Add(GameplayLeaderboardScore drawable)
        {
            throw new InvalidOperationException($"Use {nameof(AddPlayer)} instead.");
>>>>>>> 157a72ec
        }

        private void sort()
        {
            var orderedByScore = this.OrderByDescending(i => i.TotalScore.Value).ToList();

            for (int i = 0; i < Count; i++)
            {
                SetLayoutPosition(orderedByScore[i], i);
                orderedByScore[i].ScorePosition = i + 1;
            }
        }
    }
}<|MERGE_RESOLUTION|>--- conflicted
+++ resolved
@@ -5,6 +5,7 @@
 using System.Linq;
 using osu.Framework.Graphics;
 using osu.Framework.Graphics.Containers;
+using osu.Game.Users;
 using osuTK;
 
 namespace osu.Game.Screens.Play.HUD
@@ -23,12 +24,6 @@
             LayoutEasing = Easing.OutQuint;
         }
 
-<<<<<<< HEAD
-        public override void Add(GameplayLeaderboardScore drawable)
-        {
-            base.Add(drawable);
-            drawable?.TotalScore.BindValueChanged(_ => updateScores(), true);
-=======
         public ILeaderboardScore AddPlayer(User user, bool isTracked)
         {
             var drawable = new GameplayLeaderboardScore(user, isTracked);
@@ -41,7 +36,6 @@
         public override void Add(GameplayLeaderboardScore drawable)
         {
             throw new InvalidOperationException($"Use {nameof(AddPlayer)} instead.");
->>>>>>> 157a72ec
         }
 
         private void sort()
