// Copyright (c) ppy Pty Ltd <contact@ppy.sh>. Licensed under the MIT Licence.
// See the LICENCE file in the repository root for full licence text.

using System;
using System.Collections.Generic;
using System.IO;
using System.Linq;
using System.Threading.Tasks;
using osu.Framework.Allocation;
using osu.Framework.Audio;
using osu.Framework.Audio.Sample;
using osu.Framework.Bindables;
using osu.Framework.Graphics;
using osu.Framework.Graphics.Containers;
using osu.Framework.Input.Events;
using osu.Framework.Logging;
using osu.Framework.Screens;
using osu.Framework.Threading;
using osu.Game.Beatmaps;
using osu.Game.Configuration;
using osu.Game.Graphics.Containers;
using osu.Game.IO.Archives;
using osu.Game.Online.API;
using osu.Game.Online.Spectator;
using osu.Game.Overlays;
using osu.Game.Rulesets;
using osu.Game.Rulesets.Mods;
using osu.Game.Rulesets.Scoring;
using osu.Game.Rulesets.UI;
using osu.Game.Scoring;
using osu.Game.Scoring.Legacy;
using osu.Game.Screens.Ranking;
using osu.Game.Skinning;
using osu.Game.Users;
using osuTK.Graphics;

namespace osu.Game.Screens.Play
{
    [Cached]
    [Cached(typeof(ISamplePlaybackDisabler))]
    public abstract class Player : ScreenWithBeatmapBackground, ISamplePlaybackDisabler
    {
        /// <summary>
        /// The delay upon completion of the beatmap before displaying the results screen.
        /// </summary>
        public const double RESULTS_DISPLAY_DELAY = 1000.0;

        public override bool AllowBackButton => false; // handled by HoldForMenuButton

        protected override UserActivity InitialActivity => new UserActivity.SoloGame(Beatmap.Value.BeatmapInfo, Ruleset.Value);

        public override float BackgroundParallaxAmount => 0.1f;

        public override bool HideOverlaysOnEnter => true;

        protected override OverlayActivation InitialOverlayActivationMode => OverlayActivation.UserTriggered;

        // We are managing our own adjustments (see OnEntering/OnExiting).
        public override bool AllowRateAdjustments => false;

        private readonly IBindable<bool> gameActive = new Bindable<bool>(true);

        private readonly Bindable<bool> samplePlaybackDisabled = new Bindable<bool>();

        /// <summary>
        /// Whether gameplay should pause when the game window focus is lost.
        /// </summary>
        protected virtual bool PauseOnFocusLost => true;

        public Action RestartRequested;

        public bool HasFailed { get; private set; }

        private Bindable<bool> mouseWheelDisabled;

        private readonly Bindable<bool> storyboardReplacesBackground = new Bindable<bool>();

        protected readonly Bindable<bool> LocalUserPlaying = new Bindable<bool>();

        public int RestartCount;

        [Resolved]
        private ScoreManager scoreManager { get; set; }

        [Resolved]
        private IAPIProvider api { get; set; }

        [Resolved]
        private MusicController musicController { get; set; }

        [Resolved]
        private SpectatorClient spectatorClient { get; set; }

        protected Ruleset GameplayRuleset { get; private set; }

        protected GameplayBeatmap GameplayBeatmap { get; private set; }

        private Sample sampleRestart;

        public BreakOverlay BreakOverlay;

        /// <summary>
        /// Whether the gameplay is currently in a break.
        /// </summary>
        public readonly IBindable<bool> IsBreakTime = new BindableBool();

        private BreakTracker breakTracker;

        private SkipOverlay skipIntroOverlay;
        private SkipOverlay skipOutroOverlay;

        protected ScoreProcessor ScoreProcessor { get; private set; }

        protected HealthProcessor HealthProcessor { get; private set; }

        protected DrawableRuleset DrawableRuleset { get; private set; }

        protected HUDOverlay HUDOverlay { get; private set; }

        public bool LoadedBeatmapSuccessfully => DrawableRuleset?.Objects.Any() == true;

        protected GameplayClockContainer GameplayClockContainer { get; private set; }

        public DimmableStoryboard DimmableStoryboard { get; private set; }

        [Cached]
        [Cached(Type = typeof(IBindable<IReadOnlyList<Mod>>))]
        protected new readonly Bindable<IReadOnlyList<Mod>> Mods = new Bindable<IReadOnlyList<Mod>>(Array.Empty<Mod>());

        /// <summary>
        /// Whether failing should be allowed.
        /// By default, this checks whether all selected mods allow failing.
        /// </summary>
        protected virtual bool CheckModsAllowFailure() => Mods.Value.OfType<IApplicableFailOverride>().All(m => m.PerformFail());

        public readonly PlayerConfiguration Configuration;

        protected Score Score { get; private set; }

        /// <summary>
        /// Create a new player instance.
        /// </summary>
        protected Player(PlayerConfiguration configuration = null)
        {
            Configuration = configuration ?? new PlayerConfiguration();
        }

        private ScreenSuspensionHandler screenSuspension;

        private DependencyContainer dependencies;

        protected override IReadOnlyDependencyContainer CreateChildDependencies(IReadOnlyDependencyContainer parent)
            => dependencies = new DependencyContainer(base.CreateChildDependencies(parent));

        protected override void LoadComplete()
        {
            base.LoadComplete();

            if (!LoadedBeatmapSuccessfully)
                return;

            Score = CreateScore();

            // ensure the score is in a consistent state with the current player.
            Score.ScoreInfo.Beatmap = Beatmap.Value.BeatmapInfo;
            Score.ScoreInfo.Ruleset = GameplayRuleset.RulesetInfo;
            Score.ScoreInfo.Mods = Mods.Value.ToArray();

            PrepareReplay();

            ScoreProcessor.NewJudgement += result => ScoreProcessor.PopulateScore(Score.ScoreInfo);

            gameActive.BindValueChanged(_ => updatePauseOnFocusLostState(), true);
        }

        /// <summary>
        /// Run any recording / playback setup for replays.
        /// </summary>
        protected virtual void PrepareReplay()
        {
            DrawableRuleset.SetRecordTarget(Score);
        }

        [BackgroundDependencyLoader(true)]
        private void load(AudioManager audio, OsuConfigManager config, OsuGameBase game)
        {
            Mods.Value = base.Mods.Value.Select(m => m.CreateCopy()).ToArray();

            if (Beatmap.Value is DummyWorkingBeatmap)
                return;

            IBeatmap playableBeatmap = loadPlayableBeatmap();

            if (playableBeatmap == null)
                return;

            sampleRestart = audio.Samples.Get(@"Gameplay/restart");

            mouseWheelDisabled = config.GetBindable<bool>(OsuSetting.MouseDisableWheel);

            if (game != null)
                gameActive.BindTo(game.IsActive);

            if (game is OsuGame osuGame)
                LocalUserPlaying.BindTo(osuGame.LocalUserPlaying);

            DrawableRuleset = GameplayRuleset.CreateDrawableRulesetWith(playableBeatmap, Mods.Value);
            dependencies.CacheAs(DrawableRuleset);

            ScoreProcessor = GameplayRuleset.CreateScoreProcessor();
            ScoreProcessor.ApplyBeatmap(playableBeatmap);
            ScoreProcessor.Mods.BindTo(Mods);

            dependencies.CacheAs(ScoreProcessor);

            HealthProcessor = GameplayRuleset.CreateHealthProcessor(playableBeatmap.HitObjects[0].StartTime);
            HealthProcessor.ApplyBeatmap(playableBeatmap);

            dependencies.CacheAs(HealthProcessor);

            if (!ScoreProcessor.Mode.Disabled)
                config.BindWith(OsuSetting.ScoreDisplayMode, ScoreProcessor.Mode);

            InternalChild = GameplayClockContainer = CreateGameplayClockContainer(Beatmap.Value, DrawableRuleset.GameplayStartTime);

            AddInternal(GameplayBeatmap = new GameplayBeatmap(playableBeatmap));
            AddInternal(screenSuspension = new ScreenSuspensionHandler(GameplayClockContainer));

            dependencies.CacheAs(GameplayBeatmap);

            var beatmapSkinProvider = new BeatmapSkinProvidingContainer(Beatmap.Value.Skin);

            // the beatmapSkinProvider is used as the fallback source here to allow the ruleset-specific skin implementation
            // full access to all skin sources.
            var rulesetSkinProvider = new SkinProvidingContainer(GameplayRuleset.CreateLegacySkinProvider(beatmapSkinProvider, playableBeatmap));

            // load the skinning hierarchy first.
            // this is intentionally done in two stages to ensure things are in a loaded state before exposing the ruleset to skin sources.
            GameplayClockContainer.Add(beatmapSkinProvider.WithChild(rulesetSkinProvider));

            rulesetSkinProvider.AddRange(new[]
            {
                // underlay and gameplay should have access the to skinning sources.
                createUnderlayComponents(),
                createGameplayComponents(Beatmap.Value, playableBeatmap)
            });

            // also give the HUD a ruleset container to allow rulesets to potentially override HUD elements (used to disable combo counters etc.)
            // we may want to limit this in the future to disallow rulesets from outright replacing elements the user expects to be there.
            var hudRulesetContainer = new SkinProvidingContainer(GameplayRuleset.CreateLegacySkinProvider(beatmapSkinProvider, playableBeatmap));

            // add the overlay components as a separate step as they proxy some elements from the above underlay/gameplay components.
            GameplayClockContainer.Add(hudRulesetContainer.WithChild(createOverlayComponents(Beatmap.Value)));

            if (!DrawableRuleset.AllowGameplayOverlays)
            {
                HUDOverlay.ShowHud.Value = false;
                HUDOverlay.ShowHud.Disabled = true;
                BreakOverlay.Hide();
            }

            DrawableRuleset.FrameStableClock.WaitingOnFrames.BindValueChanged(waiting =>
            {
                if (waiting.NewValue)
                    GameplayClockContainer.Stop();
                else
                    GameplayClockContainer.Start();
            });

            DrawableRuleset.IsPaused.BindValueChanged(paused =>
            {
                updateGameplayState();
                updateSampleDisabledState();
            });

            DrawableRuleset.FrameStableClock.IsCatchingUp.BindValueChanged(_ => updateSampleDisabledState());

            DrawableRuleset.HasReplayLoaded.BindValueChanged(_ => updateGameplayState());

            // bind clock into components that require it
            DrawableRuleset.IsPaused.BindTo(GameplayClockContainer.IsPaused);

            DrawableRuleset.NewResult += r =>
            {
                HealthProcessor.ApplyResult(r);
                ScoreProcessor.ApplyResult(r);
                GameplayBeatmap.ApplyResult(r);
            };

            DrawableRuleset.RevertResult += r =>
            {
                HealthProcessor.RevertResult(r);
                ScoreProcessor.RevertResult(r);
            };

            DimmableStoryboard.HasStoryboardEnded.ValueChanged += storyboardEnded =>
            {
                if (storyboardEnded.NewValue && resultsDisplayDelegate == null)
                    updateCompletionState();
            };

            // Bind the judgement processors to ourselves
            ScoreProcessor.HasCompleted.BindValueChanged(_ => updateCompletionState());
            HealthProcessor.Failed += onFail;

            foreach (var mod in Mods.Value.OfType<IApplicableToScoreProcessor>())
                mod.ApplyToScoreProcessor(ScoreProcessor);

            foreach (var mod in Mods.Value.OfType<IApplicableToHealthProcessor>())
                mod.ApplyToHealthProcessor(HealthProcessor);

            IsBreakTime.BindTo(breakTracker.IsBreakTime);
            IsBreakTime.BindValueChanged(onBreakTimeChanged, true);
        }

        protected virtual GameplayClockContainer CreateGameplayClockContainer(WorkingBeatmap beatmap, double gameplayStart) => new MasterGameplayClockContainer(beatmap, gameplayStart);

        private Drawable createUnderlayComponents() =>
            DimmableStoryboard = new DimmableStoryboard(Beatmap.Value.Storyboard) { RelativeSizeAxes = Axes.Both };

        private Drawable createGameplayComponents(WorkingBeatmap working, IBeatmap playableBeatmap) => new ScalingContainer(ScalingMode.Gameplay)
        {
            Children = new Drawable[]
            {
                DrawableRuleset.With(r =>
                    r.FrameStableComponents.Children = new Drawable[]
                    {
                        ScoreProcessor,
                        HealthProcessor,
                        new ComboEffects(ScoreProcessor),
                        breakTracker = new BreakTracker(DrawableRuleset.GameplayStartTime, ScoreProcessor)
                        {
                            Breaks = working.Beatmap.Breaks
                        }
                    }),
            }
        };

        private Drawable createOverlayComponents(WorkingBeatmap working)
        {
            var container = new Container
            {
                RelativeSizeAxes = Axes.Both,
                Children = new[]
                {
                    DimmableStoryboard.OverlayLayerContainer.CreateProxy(),
                    BreakOverlay = new BreakOverlay(working.Beatmap.BeatmapInfo.LetterboxInBreaks, ScoreProcessor)
                    {
                        Clock = DrawableRuleset.FrameStableClock,
                        ProcessCustomClock = false,
                        Breaks = working.Beatmap.Breaks
                    },
                    // display the cursor above some HUD elements.
                    DrawableRuleset.Cursor?.CreateProxy() ?? new Container(),
                    DrawableRuleset.ResumeOverlay?.CreateProxy() ?? new Container(),
                    HUDOverlay = new HUDOverlay(DrawableRuleset, Mods.Value)
                    {
                        HoldToQuit =
                        {
                            Action = () => PerformExit(true),
                            IsPaused = { BindTarget = GameplayClockContainer.IsPaused }
                        },
                        KeyCounter =
                        {
                            AlwaysVisible = { BindTarget = DrawableRuleset.HasReplayLoaded },
                            IsCounting = false
                        },
                        Anchor = Anchor.Centre,
                        Origin = Anchor.Centre
                    },
                    skipIntroOverlay = new SkipOverlay(DrawableRuleset.GameplayStartTime)
                    {
                        RequestSkip = performUserRequestedSkip
                    },
                    skipOutroOverlay = new SkipOverlay(Beatmap.Value.Storyboard.LatestEventTime ?? 0)
                    {
                        RequestSkip = () => updateCompletionState(true),
                        Alpha = 0
                    },
                    FailOverlay = new FailOverlay
                    {
                        OnRetry = Restart,
                        OnQuit = () => PerformExit(true),
                    },
                    PauseOverlay = new PauseOverlay
                    {
                        OnResume = Resume,
                        Retries = RestartCount,
                        OnRetry = Restart,
                        OnQuit = () => PerformExit(true),
                    },
                    new HotkeyExitOverlay
                    {
                        Action = () =>
                        {
                            if (!this.IsCurrentScreen()) return;

                            fadeOut(true);
                            PerformExit(false);
                        },
                    },
                    failAnimation = new FailAnimation(DrawableRuleset) { OnComplete = onFailComplete, },
                }
            };

            if (!Configuration.AllowSkipping || !DrawableRuleset.AllowGameplayOverlays)
            {
                skipIntroOverlay.Expire();
                skipOutroOverlay.Expire();
            }

            if (GameplayClockContainer is MasterGameplayClockContainer master)
                HUDOverlay.PlayerSettingsOverlay.PlaybackSettings.UserPlaybackRate.BindTarget = master.UserPlaybackRate;

            if (Configuration.AllowRestart)
            {
                container.Add(new HotkeyRetryOverlay
                {
                    Action = () =>
                    {
                        if (!this.IsCurrentScreen()) return;

                        fadeOut(true);
                        Restart();
                    },
                });
            }

            return container;
        }

        private void onBreakTimeChanged(ValueChangedEvent<bool> isBreakTime)
        {
            updateGameplayState();
            updatePauseOnFocusLostState();
            HUDOverlay.KeyCounter.IsCounting = !isBreakTime.NewValue;
        }

        private void updateGameplayState()
        {
            bool inGameplay = !DrawableRuleset.HasReplayLoaded.Value && !DrawableRuleset.IsPaused.Value && !breakTracker.IsBreakTime.Value;
            OverlayActivationMode.Value = inGameplay ? OverlayActivation.Disabled : OverlayActivation.UserTriggered;
            LocalUserPlaying.Value = inGameplay;
        }

        private void updateSampleDisabledState()
        {
            samplePlaybackDisabled.Value = DrawableRuleset.FrameStableClock.IsCatchingUp.Value || GameplayClockContainer.GameplayClock.IsPaused.Value;
        }

        private void updatePauseOnFocusLostState()
        {
            if (!PauseOnFocusLost || !pausingSupportedByCurrentState || breakTracker.IsBreakTime.Value)
                return;

            if (gameActive.Value == false)
            {
                bool paused = Pause();

                // if the initial pause could not be satisfied, the pause cooldown may be active.
                // reschedule the pause attempt until it can be achieved.
                if (!paused)
                    Scheduler.AddOnce(updatePauseOnFocusLostState);
            }
        }

        private IBeatmap loadPlayableBeatmap()
        {
            IBeatmap playable;

            try
            {
                if (Beatmap.Value.Beatmap == null)
                    throw new InvalidOperationException("Beatmap was not loaded");

                var rulesetInfo = Ruleset.Value ?? Beatmap.Value.BeatmapInfo.Ruleset;
                GameplayRuleset = rulesetInfo.CreateInstance();

                try
                {
                    playable = Beatmap.Value.GetPlayableBeatmap(GameplayRuleset.RulesetInfo, Mods.Value);
                }
                catch (BeatmapInvalidForRulesetException)
                {
                    // A playable beatmap may not be creatable with the user's preferred ruleset, so try using the beatmap's default ruleset
                    rulesetInfo = Beatmap.Value.BeatmapInfo.Ruleset;
                    GameplayRuleset = rulesetInfo.CreateInstance();

                    playable = Beatmap.Value.GetPlayableBeatmap(rulesetInfo, Mods.Value);
                }

                if (playable.HitObjects.Count == 0)
                {
                    Logger.Log("Beatmap contains no hit objects!", level: LogLevel.Error);
                    return null;
                }
            }
            catch (Exception e)
            {
                Logger.Error(e, "Could not load beatmap successfully!");
                //couldn't load, hard abort!
                return null;
            }

            return playable;
        }

        /// <summary>
        /// Attempts to complete a user request to exit gameplay.
        /// </summary>
        /// <remarks>
        /// <list type="bullet">
        /// <item>This should only be called in response to a user interaction. Exiting is not guaranteed.</item>
        /// <item>This will interrupt any pending progression to the results screen, even if the transition has begun.</item>
        /// </list>
        /// </remarks>
        /// <param name="showDialogFirst">
        /// Whether the pause or fail dialog should be shown before performing an exit.
        /// If <see langword="true"/> and a dialog is not yet displayed, the exit will be blocked and the relevant dialog will display instead.
        /// </param>
        protected void PerformExit(bool showDialogFirst)
        {
<<<<<<< HEAD
            // if an exit has been requested, cancel any pending completion (the user has showing intention to exit).
            resultsDisplayDelegate?.Cancel();
=======
            // if an exit has been requested, cancel any pending completion (the user has shown intention to exit).
            completionProgressDelegate?.Cancel();
>>>>>>> 880a008e

            // there is a chance that an exit request occurs after the transition to results has already started.
            // even in such a case, the user has shown intent, so forcefully return to this screen (to proceed with the upwards exit process).
            if (!this.IsCurrentScreen())
            {
                ValidForResume = false;

                // in the potential case that this instance has already been exited, this is required to avoid a crash.
                if (this.GetChildScreen() != null)
                    this.MakeCurrent();
                return;
            }

            bool pauseOrFailDialogVisible =
                PauseOverlay.State.Value == Visibility.Visible || FailOverlay.State.Value == Visibility.Visible;

            if (showDialogFirst && !pauseOrFailDialogVisible)
            {
                // if the fail animation is currently in progress, accelerate it (it will show the pause dialog on completion).
                if (ValidForResume && HasFailed)
                {
                    failAnimation.FinishTransforms(true);
                    return;
                }

                // even if this call has requested a dialog, there is a chance the current player mode doesn't support pausing.
                if (pausingSupportedByCurrentState)
                {
                    // in the case a dialog needs to be shown, attempt to pause and show it.
                    // this may fail (see internal checks in Pause()) but the fail cases are temporary, so don't fall through to Exit().
                    Pause();
                    return;
                }
            }

            // The actual exit is performed if
            // - the pause / fail dialog was not requested
            // - the pause / fail dialog was requested but is already displayed (user showing intention to exit).
            // - the pause / fail dialog was requested but couldn't be displayed due to the type or state of this Player instance.
            this.Exit();
        }

        private void performUserRequestedSkip()
        {
            // user requested skip
            // disable sample playback to stop currently playing samples and perform skip
            samplePlaybackDisabled.Value = true;

            (GameplayClockContainer as MasterGameplayClockContainer)?.Skip();

            // return samplePlaybackDisabled.Value to what is defined by the beatmap's current state
            updateSampleDisabledState();
        }

        /// <summary>
        /// Seek to a specific time in gameplay.
        /// </summary>
        /// <param name="time">The destination time to seek to.</param>
        public void Seek(double time) => GameplayClockContainer.Seek(time);

        private ScheduledDelegate frameStablePlaybackResetDelegate;

        /// <summary>
        /// Seeks to a specific time in gameplay, bypassing frame stability.
        /// </summary>
        /// <remarks>
        /// Intermediate hitobject judgements may not be applied or reverted correctly during this seek.
        /// </remarks>
        /// <param name="time">The destination time to seek to.</param>
        internal void NonFrameStableSeek(double time)
        {
            if (frameStablePlaybackResetDelegate?.Cancelled == false && !frameStablePlaybackResetDelegate.Completed)
                frameStablePlaybackResetDelegate.RunTask();

            bool wasFrameStable = DrawableRuleset.FrameStablePlayback;
            DrawableRuleset.FrameStablePlayback = false;

            Seek(time);

            // Delay resetting frame-stable playback for one frame to give the FrameStabilityContainer a chance to seek.
            frameStablePlaybackResetDelegate = ScheduleAfterChildren(() => DrawableRuleset.FrameStablePlayback = wasFrameStable);
        }

        /// <summary>
        /// Restart gameplay via a parent <see cref="PlayerLoader"/>.
        /// <remarks>This can be called from a child screen in order to trigger the restart process.</remarks>
        /// </summary>
        public void Restart()
        {
            if (!Configuration.AllowRestart)
                return;

            // at the point of restarting the track should either already be paused or the volume should be zero.
            // stopping here is to ensure music doesn't become audible after exiting back to PlayerLoader.
            musicController.Stop();

            sampleRestart?.Play();
            RestartRequested?.Invoke();

            PerformExit(false);
        }

        /// <summary>
        /// This delegate, when set, means the results screen has been queued to appear.
        /// The display of the results screen may be delayed by any work being done in <see cref="PrepareScoreForResults"/> and <see cref="PrepareScoreForResultsAsync"/>.
        /// </summary>
        /// <remarks>
        /// Once set, this can *only* be cancelled by rewinding, ie. if ScoreProcessor.HasCompleted becomes <c>false</c>.
        /// Even if the user requests an exit, it will forcefully proceed to the results screen (see special case in <see cref="OnExiting"/>).
        /// </remarks>
        private ScheduledDelegate resultsDisplayDelegate;

        /// <summary>
        /// A task which asynchronously prepares a completed score for display at results.
        /// This may include performing net requests or importing the score into the database, generally to ensure things are in a sane state for the play session.
        /// </summary>
        private Task<ScoreInfo> prepareScoreForDisplayTask;

        /// <summary>
        /// Handles changes in player state which may progress the completion of gameplay / this screen's lifetime.
        /// </summary>
        /// <param name="skipStoryboardOutro">If in a state where a storyboard outro is to be played, offers the choice of skipping beyond it.</param>
        /// <exception cref="InvalidOperationException">Thrown if this method is called more than once without changing state.</exception>
        private void updateCompletionState(bool skipStoryboardOutro = false)
        {
            // If this player instance is already exiting upwards, don't attempt any kind of forward progress.
            if (!this.IsCurrentScreen())
                return;

            // Special case to handle rewinding post-completion. This is the only way already queued forward progress can be cancelled.
            // TODO: Investigate whether this can be moved to a RewindablePlayer subclass or similar.
            // Currently, even if this scenario is hit, prepareScoreForDisplay has already been queued (and potentially run).
            // In scenarios where rewinding is possible (replay, spectating) this is a non-issue as no submission/import work is done,
            // but it still doesn't feel right that this exists here.
            if (!ScoreProcessor.HasCompleted.Value)
            {
                resultsDisplayDelegate?.Cancel();
                resultsDisplayDelegate = null;

                ValidForResume = true;
                skipOutroOverlay.Hide();
                return;
            }

            if (resultsDisplayDelegate != null)
                throw new InvalidOperationException(@$"{nameof(updateCompletionState)} should never be fired more than once.");

            // Only show the completion screen if the player hasn't failed
            if (HealthProcessor.HasFailed)
                return;

            // Setting this early in the process means that even if something were to go wrong in the order of events following, there
            // is no chance that a user could return to the (already completed) Player instance from a child screen.
            ValidForResume = false;

            // Ensure we are not writing to the replay any more, as we are about to consume and store the score.
            DrawableRuleset.SetRecordTarget(null);

            // Asynchronously run score preparation operations (database import, online submission etc.).
            prepareScoreForDisplayTask ??= Task.Run(prepareScoreForResults);

            if (!Configuration.ShowResults)
                return;

            if (skipStoryboardOutro)
            {
                scheduleCompletion();
                return;
            }

            bool storyboardHasOutro = DimmableStoryboard.ContentDisplayed && !DimmableStoryboard.HasStoryboardEnded.Value;

            if (storyboardHasOutro)
            {
                skipOutroOverlay.Show();
                return;
            }

            using (BeginDelayedSequence(RESULTS_DISPLAY_DELAY))
                scheduleCompletion();
        }

        private async Task<ScoreInfo> prepareScoreForResults()
        {
            // ReSharper disable once MethodHasAsyncOverload
            PrepareScoreForResults(Score);

            try
            {
                await PrepareScoreForResultsAsync(Score).ConfigureAwait(false);
            }
            catch (Exception ex)
            {
                Logger.Error(ex, @"Score preparation failed!");
            }

            try
            {
                await ImportScore(Score).ConfigureAwait(false);
            }
            catch (Exception ex)
            {
                Logger.Error(ex, @"Score import failed!");
            }

            return Score.ScoreInfo;
        }

        private void scheduleCompletion() => resultsDisplayDelegate = Schedule(() =>
        {
            if (!prepareScoreForDisplayTask.IsCompleted)
            {
                scheduleCompletion();
                return;
            }

            // screen may be in the exiting transition phase.
            if (this.IsCurrentScreen())
                this.Push(CreateResults(prepareScoreForDisplayTask.Result));
        });

        protected override bool OnScroll(ScrollEvent e) => mouseWheelDisabled.Value && !GameplayClockContainer.IsPaused.Value;

        #region Fail Logic

        protected FailOverlay FailOverlay { get; private set; }

        private FailAnimation failAnimation;

        private bool onFail()
        {
            if (!CheckModsAllowFailure())
                return false;

            HasFailed = true;

            // There is a chance that we could be in a paused state as the ruleset's internal clock (see FrameStabilityContainer)
            // could process an extra frame after the GameplayClock is stopped.
            // In such cases we want the fail state to precede a user triggered pause.
            if (PauseOverlay.State.Value == Visibility.Visible)
                PauseOverlay.Hide();

            failAnimation.Start();

            if (Mods.Value.OfType<IApplicableFailOverride>().Any(m => m.RestartOnFail))
                Restart();

            return true;
        }

        // Called back when the transform finishes
        private void onFailComplete()
        {
            GameplayClockContainer.Stop();

            FailOverlay.Retries = RestartCount;
            FailOverlay.Show();
        }

        #endregion

        #region Pause Logic

        public bool IsResuming { get; private set; }

        /// <summary>
        /// The amount of gameplay time after which a second pause is allowed.
        /// </summary>
        private const double pause_cooldown = 1000;

        protected PauseOverlay PauseOverlay { get; private set; }

        private double? lastPauseActionTime;

        protected bool PauseCooldownActive =>
            lastPauseActionTime.HasValue && GameplayClockContainer.GameplayClock.CurrentTime < lastPauseActionTime + pause_cooldown;

        /// <summary>
        /// A set of conditionals which defines whether the current game state and configuration allows for
        /// pausing to be attempted via <see cref="Pause"/>. If false, the game should generally exit if a user pause
        /// is attempted.
        /// </summary>
        private bool pausingSupportedByCurrentState =>
            // must pass basic screen conditions (beatmap loaded, instance allows pause)
            LoadedBeatmapSuccessfully && Configuration.AllowPause && ValidForResume
            // replays cannot be paused and exit immediately
            && !DrawableRuleset.HasReplayLoaded.Value
            // cannot pause if we are already in a fail state
            && !HasFailed;

        private bool canResume =>
            // cannot resume from a non-paused state
            GameplayClockContainer.IsPaused.Value
            // cannot resume if we are already in a fail state
            && !HasFailed
            // already resuming
            && !IsResuming;

        public bool Pause()
        {
            if (!pausingSupportedByCurrentState) return false;

            if (!IsResuming && PauseCooldownActive)
                return false;

            if (IsResuming)
            {
                DrawableRuleset.CancelResume();
                IsResuming = false;
            }

            GameplayClockContainer.Stop();
            PauseOverlay.Show();
            lastPauseActionTime = GameplayClockContainer.GameplayClock.CurrentTime;
            return true;
        }

        public void Resume()
        {
            if (!canResume) return;

            IsResuming = true;
            PauseOverlay.Hide();

            // breaks and time-based conditions may allow instant resume.
            if (breakTracker.IsBreakTime.Value)
                completeResume();
            else
                DrawableRuleset.RequestResume(completeResume);

            void completeResume()
            {
                GameplayClockContainer.Start();
                IsResuming = false;
            }
        }

        #endregion

        #region Screen Logic

        public override void OnEntering(IScreen last)
        {
            base.OnEntering(last);

            if (!LoadedBeatmapSuccessfully)
                return;

            Alpha = 0;
            this
                .ScaleTo(0.7f)
                .ScaleTo(1, 750, Easing.OutQuint)
                .Delay(250)
                .FadeIn(250);

            ApplyToBackground(b =>
            {
                b.IgnoreUserSettings.Value = false;
                b.BlurAmount.Value = 0;
                b.FadeColour(Color4.White, 250);

                // bind component bindables.
                b.IsBreakTime.BindTo(breakTracker.IsBreakTime);

                b.StoryboardReplacesBackground.BindTo(storyboardReplacesBackground);
            });

            HUDOverlay.IsBreakTime.BindTo(breakTracker.IsBreakTime);
            DimmableStoryboard.IsBreakTime.BindTo(breakTracker.IsBreakTime);

            DimmableStoryboard.StoryboardReplacesBackground.BindTo(storyboardReplacesBackground);

            storyboardReplacesBackground.Value = Beatmap.Value.Storyboard.ReplacesBackground && Beatmap.Value.Storyboard.HasDrawable;

            foreach (var mod in Mods.Value.OfType<IApplicableToPlayer>())
                mod.ApplyToPlayer(this);

            foreach (var mod in Mods.Value.OfType<IApplicableToHUD>())
                mod.ApplyToHUD(HUDOverlay);

            // Our mods are local copies of the global mods so they need to be re-applied to the track.
            // This is done through the music controller (for now), because resetting speed adjustments on the beatmap track also removes adjustments provided by DrawableTrack.
            // Todo: In the future, player will receive in a track and will probably not have to worry about this...
            musicController.ResetTrackAdjustments();
            foreach (var mod in Mods.Value.OfType<IApplicableToTrack>())
                mod.ApplyToTrack(musicController.CurrentTrack);

            updateGameplayState();

            GameplayClockContainer.FadeInFromZero(750, Easing.OutQuint);
            StartGameplay();
        }

        /// <summary>
        /// Called to trigger the starting of the gameplay clock and underlying gameplay.
        /// This will be called on entering the player screen once. A derived class may block the first call to this to delay the start of gameplay.
        /// </summary>
        protected virtual void StartGameplay()
        {
            if (GameplayClockContainer.GameplayClock.IsRunning)
                throw new InvalidOperationException($"{nameof(StartGameplay)} should not be called when the gameplay clock is already running");

            GameplayClockContainer.Reset();
        }

        public override void OnSuspending(IScreen next)
        {
            screenSuspension?.Expire();

            fadeOut();
            base.OnSuspending(next);
        }

        public override bool OnExiting(IScreen next)
        {
            screenSuspension?.Expire();

            // if the results screen is prepared to be displayed, forcefully show it on an exit request.
            // usually if a user has completed a play session they do want to see results. and if they don't they can hit the same key a second time.
            if (resultsDisplayDelegate != null && !resultsDisplayDelegate.Cancelled && !resultsDisplayDelegate.Completed)
            {
                resultsDisplayDelegate.RunTask();
                return true;
            }

            // EndPlaying() is typically called from ReplayRecorder.Dispose(). Disposal is currently asynchronous.
            // To resolve test failures, forcefully end playing synchronously when this screen exits.
            // Todo: Replace this with a more permanent solution once osu-framework has a synchronous cleanup method.
            spectatorClient.EndPlaying();

            // GameplayClockContainer performs seeks / start / stop operations on the beatmap's track.
            // as we are no longer the current screen, we cannot guarantee the track is still usable.
            (GameplayClockContainer as MasterGameplayClockContainer)?.StopUsingBeatmapClock();

            musicController.ResetTrackAdjustments();

            fadeOut();
            return base.OnExiting(next);
        }

        /// <summary>
        /// Creates the player's <see cref="Scoring.Score"/>.
        /// </summary>
        /// <returns>The <see cref="Scoring.Score"/>.</returns>
        protected virtual Score CreateScore() => new Score
        {
            ScoreInfo = new ScoreInfo { User = api.LocalUser.Value },
        };

        /// <summary>
        /// Imports the player's <see cref="Scoring.Score"/> to the local database.
        /// </summary>
        /// <param name="score">The <see cref="Scoring.Score"/> to import.</param>
        /// <returns>The imported score.</returns>
        protected virtual async Task ImportScore(Score score)
        {
            // Replays are already populated and present in the game's database, so should not be re-imported.
            if (DrawableRuleset.ReplayScore != null)
                return;

            LegacyByteArrayReader replayReader;

            using (var stream = new MemoryStream())
            {
                new LegacyScoreEncoder(score, GameplayBeatmap.PlayableBeatmap).Encode(stream);
                replayReader = new LegacyByteArrayReader(stream.ToArray(), "replay.osr");
            }

            // For the time being, online ID responses are not really useful for anything.
            // In addition, the IDs provided via new (lazer) endpoints are based on a different autoincrement from legacy (stable) scores.
            //
            // Until we better define the server-side logic behind this, let's not store the online ID to avoid potential unique constraint
            // conflicts across various systems (ie. solo and multiplayer).
            long? onlineScoreId = score.ScoreInfo.OnlineScoreID;
            score.ScoreInfo.OnlineScoreID = null;

            await scoreManager.Import(score.ScoreInfo, replayReader).ConfigureAwait(false);

            // ... And restore the online ID for other processes to handle correctly (e.g. de-duplication for the results screen).
            score.ScoreInfo.OnlineScoreID = onlineScoreId;
        }

        /// <summary>
        /// Prepare the <see cref="Scoring.Score"/> for display at results.
        /// </summary>
        /// <remarks>
        /// This is run synchronously before <see cref="PrepareScoreForResultsAsync"/> is run.
        /// </remarks>
        /// <param name="score">The <see cref="Scoring.Score"/> to prepare.</param>
        protected virtual void PrepareScoreForResults(Score score)
        {
            // perform one final population to ensure everything is up-to-date.
            ScoreProcessor.PopulateScore(score.ScoreInfo);
        }

        /// <summary>
        /// Prepare the <see cref="Scoring.Score"/> for display at results.
        /// </summary>
        /// <param name="score">The <see cref="Scoring.Score"/> to prepare.</param>
        /// <returns>A task that prepares the provided score. On completion, the score is assumed to be ready for display.</returns>
        protected virtual Task PrepareScoreForResultsAsync(Score score) => Task.CompletedTask;

        /// <summary>
        /// Creates the <see cref="ResultsScreen"/> for a <see cref="ScoreInfo"/>.
        /// </summary>
        /// <param name="score">The <see cref="ScoreInfo"/> to be displayed in the results screen.</param>
        /// <returns>The <see cref="ResultsScreen"/>.</returns>
        protected virtual ResultsScreen CreateResults(ScoreInfo score) => new SoloResultsScreen(score, true);

        private void fadeOut(bool instant = false)
        {
            float fadeOutDuration = instant ? 0 : 250;
            this.FadeOut(fadeOutDuration);

            ApplyToBackground(b => b.IgnoreUserSettings.Value = true);
            storyboardReplacesBackground.Value = false;
        }

        #endregion

        IBindable<bool> ISamplePlaybackDisabler.SamplePlaybackDisabled => samplePlaybackDisabled;
    }
}<|MERGE_RESOLUTION|>--- conflicted
+++ resolved
@@ -520,13 +520,8 @@
         /// </param>
         protected void PerformExit(bool showDialogFirst)
         {
-<<<<<<< HEAD
-            // if an exit has been requested, cancel any pending completion (the user has showing intention to exit).
+            // if an exit has been requested, cancel any pending completion (the user has shown intention to exit).
             resultsDisplayDelegate?.Cancel();
-=======
-            // if an exit has been requested, cancel any pending completion (the user has shown intention to exit).
-            completionProgressDelegate?.Cancel();
->>>>>>> 880a008e
 
             // there is a chance that an exit request occurs after the transition to results has already started.
             // even in such a case, the user has shown intent, so forcefully return to this screen (to proceed with the upwards exit process).
