﻿// Copyright (c) ppy Pty Ltd <contact@ppy.sh>. Licensed under the MIT Licence.
// See the LICENCE file in the repository root for full licence text.

using System;
using osuTK.Graphics;
using osu.Framework.Screens;
using osu.Game.Screens.Backgrounds;
using osu.Framework.Graphics;
using osu.Framework.Graphics.Containers;
using osu.Framework.Graphics.Shapes;
using osu.Game.Graphics;
using osu.Game.Screens.Edit.Components.Timelines.Summary;
using osu.Framework.Allocation;
using osu.Framework.Bindables;
using osu.Framework.Graphics.UserInterface;
using osu.Framework.Input.Events;
using osu.Framework.Platform;
using osu.Framework.Timing;
using osu.Game.Graphics.UserInterface;
using osu.Game.Screens.Edit.Components;
using osu.Game.Screens.Edit.Components.Menus;
using osu.Game.Screens.Edit.Compose;
using osu.Game.Screens.Edit.Design;
using osuTK.Input;
using System.Collections.Generic;
using osu.Framework;
using osu.Framework.Input.Bindings;
using osu.Game.Input.Bindings;
using osu.Game.Users;

namespace osu.Game.Screens.Edit
{
    public class Editor : OsuScreen, IKeyBindingHandler<GlobalAction>
    {
        protected override BackgroundScreen CreateBackground() => new BackgroundScreenCustom(@"Backgrounds/bg4");

        public override bool AllowBackButton => false;

        public override bool HideOverlaysOnEnter => true;

        public override bool DisallowExternalBeatmapRulesetChanges => true;

        private Box bottomBackground;
        private Container screenContainer;

        private EditorScreen currentScreen;

        private readonly BindableBeatDivisor beatDivisor = new BindableBeatDivisor();

        private EditorClock clock;

        private DependencyContainer dependencies;
        private GameHost host;

        protected override UserActivity InitialActivity => new UserActivity.Editing(Beatmap.Value.BeatmapInfo);

        protected override IReadOnlyDependencyContainer CreateChildDependencies(IReadOnlyDependencyContainer parent)
            => dependencies = new DependencyContainer(base.CreateChildDependencies(parent));

        [BackgroundDependencyLoader]
        private void load(OsuColour colours, GameHost host)
        {
            this.host = host;

            // TODO: should probably be done at a DrawableRuleset level to share logic with Player.
            var sourceClock = (IAdjustableClock)Beatmap.Value.Track ?? new StopwatchClock();
            clock = new EditorClock(Beatmap.Value, beatDivisor) { IsCoupled = false };
            clock.ChangeSource(sourceClock);

            dependencies.CacheAs<IFrameBasedClock>(clock);
            dependencies.CacheAs<IAdjustableClock>(clock);
            dependencies.Cache(beatDivisor);

            EditorMenuBar menuBar;

            var fileMenuItems = new List<MenuItem>();

            if (RuntimeInfo.IsDesktop)
            {
                fileMenuItems.Add(new EditorMenuItem("Export", MenuItemType.Standard, exportBeatmap));
                fileMenuItems.Add(new EditorMenuItemSpacer());
            }

            fileMenuItems.Add(new EditorMenuItem("Exit", MenuItemType.Standard, this.Exit));

            InternalChildren = new[]
            {
                new Container
                {
                    Name = "Screen container",
                    RelativeSizeAxes = Axes.Both,
                    Padding = new MarginPadding { Top = 40, Bottom = 60 },
                    Child = screenContainer = new Container
                    {
                        RelativeSizeAxes = Axes.Both,
                        Masking = true
                    }
                },
                new Container
                {
                    Name = "Top bar",
                    RelativeSizeAxes = Axes.X,
                    Height = 40,
                    Child = menuBar = new EditorMenuBar
                    {
                        Anchor = Anchor.CentreLeft,
                        Origin = Anchor.CentreLeft,
                        RelativeSizeAxes = Axes.Both,
                        Items = new[]
                        {
                            new MenuItem("File")
                            {
                                Items = fileMenuItems
                            }
                        }
                    }
                },
                new Container
                {
                    Name = "Bottom bar",
                    Anchor = Anchor.BottomLeft,
                    Origin = Anchor.BottomLeft,
                    RelativeSizeAxes = Axes.X,
                    Height = 60,
                    Children = new Drawable[]
                    {
                        bottomBackground = new Box { RelativeSizeAxes = Axes.Both },
                        new Container
                        {
                            RelativeSizeAxes = Axes.Both,
                            Padding = new MarginPadding { Vertical = 5, Horizontal = 10 },
                            Child = new GridContainer
                            {
                                RelativeSizeAxes = Axes.Both,
                                ColumnDimensions = new[]
                                {
                                    new Dimension(GridSizeMode.Absolute, 220),
                                    new Dimension(),
                                    new Dimension(GridSizeMode.Absolute, 220)
                                },
                                Content = new[]
                                {
                                    new Drawable[]
                                    {
                                        new Container
                                        {
                                            RelativeSizeAxes = Axes.Both,
                                            Padding = new MarginPadding { Right = 10 },
                                            Child = new TimeInfoContainer { RelativeSizeAxes = Axes.Both },
                                        },
                                        new SummaryTimeline
                                        {
                                            RelativeSizeAxes = Axes.Both,
                                        },
                                        new Container
                                        {
                                            RelativeSizeAxes = Axes.Both,
                                            Padding = new MarginPadding { Left = 10 },
                                            Child = new PlaybackControl { RelativeSizeAxes = Axes.Both },
                                        }
                                    },
                                }
                            },
                        }
                    }
                },
            };

            menuBar.Mode.ValueChanged += onModeChanged;

            host.Exiting += onExitingGame;

            bottomBackground.Colour = colours.Gray2;
        }

        protected override bool OnKeyDown(KeyDownEvent e)
        {
            switch (e.Key)
            {
                case Key.Left:
                    seek(e, -1);
                    return true;

                case Key.Right:
                    seek(e, 1);
                    return true;
            }

            return base.OnKeyDown(e);
        }

        private double scrollAccumulation;

        protected override bool OnScroll(ScrollEvent e)
        {
            scrollAccumulation += (e.ScrollDelta.X + e.ScrollDelta.Y) * (e.IsPrecise ? 0.1 : 1);

            const int precision = 1;

            while (Math.Abs(scrollAccumulation) > precision)
            {
                if (scrollAccumulation > 0)
                    seek(e, -1);
                else
                    seek(e, 1);

                scrollAccumulation = scrollAccumulation < 0 ? Math.Min(0, scrollAccumulation + precision) : Math.Max(0, scrollAccumulation - precision);
            }

            return true;
        }

        public bool OnPressed(GlobalAction action)
        {
            if (action == GlobalAction.Back)
            {
                // as we don't want to display the back button, manual handling of exit action is required.
                this.Exit();
                return true;
            }

            return false;
        }

        public bool OnReleased(GlobalAction action) => action == GlobalAction.Back;

        public override void OnResuming(IScreen last)
        {
            Beatmap.Value.Track?.Stop();
            base.OnResuming(last);
        }

        public override void OnEntering(IScreen last)
        {
            base.OnEntering(last);
            Background.FadeColour(Color4.DarkGray, 500);
            Beatmap.Value.Track?.Stop();
        }

        private bool isExitingGame = false;

        public override bool OnExiting(IScreen next)
        {
            Background.FadeColour(Color4.White, 500);

<<<<<<< HEAD
=======
            if (Beatmap.Value.Track != null)
            {
                if (isExitingGame)
                {
                    Beatmap.Value.Track.Stop();
                }
                else
                {
                    Beatmap.Value.Track.Tempo.Value = 1;
                    Beatmap.Value.Track.Start();
                }
            }

            host.Exiting -= onExitingGame;

>>>>>>> 84cadc68
            return base.OnExiting(next);
        }

        private void exportBeatmap() => host.OpenFileExternally(Beatmap.Value.Save());

        private void onModeChanged(ValueChangedEvent<EditorScreenMode> e)
        {
            currentScreen?.Exit();

            switch (e.NewValue)
            {
                case EditorScreenMode.Compose:
                    currentScreen = new ComposeScreen();
                    break;

                case EditorScreenMode.Design:
                    currentScreen = new DesignScreen();
                    break;

                default:
                    currentScreen = new EditorScreen();
                    break;
            }

            LoadComponentAsync(currentScreen, screenContainer.Add);
        }

        private void seek(UIEvent e, int direction)
        {
            double amount = e.ShiftPressed ? 2 : 1;

            if (direction < 1)
                clock.SeekBackward(!clock.IsRunning, amount);
            else
                clock.SeekForward(!clock.IsRunning, amount);
        }

        private bool onExitingGame() => isExitingGame = true;
    }
}<|MERGE_RESOLUTION|>--- conflicted
+++ resolved
@@ -243,24 +243,6 @@
         {
             Background.FadeColour(Color4.White, 500);
 
-<<<<<<< HEAD
-=======
-            if (Beatmap.Value.Track != null)
-            {
-                if (isExitingGame)
-                {
-                    Beatmap.Value.Track.Stop();
-                }
-                else
-                {
-                    Beatmap.Value.Track.Tempo.Value = 1;
-                    Beatmap.Value.Track.Start();
-                }
-            }
-
-            host.Exiting -= onExitingGame;
-
->>>>>>> 84cadc68
             return base.OnExiting(next);
         }
 
