// Copyright (c) ppy Pty Ltd <contact@ppy.sh>. Licensed under the MIT Licence.
// See the LICENCE file in the repository root for full licence text.

using System;
using System.Collections;
using System.Collections.Generic;
using osu.Framework.Bindables;
using osu.Game.Beatmaps;
using osu.Game.Beatmaps.ControlPoints;
using osu.Game.Beatmaps.Timing;
using osu.Game.Rulesets.Objects;

namespace osu.Game.Screens.Edit
{
    public class EditorBeatmap : IBeatmap
    {
        /// <summary>
        /// Invoked when a <see cref="HitObject"/> is added to this <see cref="EditorBeatmap"/>.
        /// </summary>
        public event Action<HitObject> HitObjectAdded;

        /// <summary>
        /// Invoked when a <see cref="HitObject"/> is removed from this <see cref="EditorBeatmap"/>.
        /// </summary>
        public event Action<HitObject> HitObjectRemoved;

        /// <summary>
        /// Invoked when the start time of a <see cref="HitObject"/> in this <see cref="EditorBeatmap"/> was changed.
        /// </summary>
        public event Action<HitObject> StartTimeChanged;

        public readonly IBeatmap PlayableBeatmap;

        private readonly Dictionary<HitObject, Bindable<double>> startTimeBindables = new Dictionary<HitObject, Bindable<double>>();

        public EditorBeatmap(IBeatmap playableBeatmap)
        {
            PlayableBeatmap = playableBeatmap;

            foreach (var obj in HitObjects)
                trackStartTime(obj);
        }

        public BeatmapInfo BeatmapInfo
        {
            get => PlayableBeatmap.BeatmapInfo;
            set => PlayableBeatmap.BeatmapInfo = value;
        }

        public BeatmapMetadata Metadata => PlayableBeatmap.Metadata;

        public ControlPointInfo ControlPointInfo => PlayableBeatmap.ControlPointInfo;

        public List<BreakPeriod> Breaks => PlayableBeatmap.Breaks;

        public double TotalBreakTime => PlayableBeatmap.TotalBreakTime;

        public IReadOnlyList<HitObject> HitObjects => PlayableBeatmap.HitObjects;

        public IEnumerable<BeatmapStatistic> GetStatistics() => PlayableBeatmap.GetStatistics();

        public IBeatmap Clone() => (EditorBeatmap)MemberwiseClone();

        private IList mutableHitObjects => (IList)beatmap.HitObjects;

        /// <summary>
        /// Adds a <see cref="HitObject"/> to this <see cref="EditorBeatmap"/>.
        /// </summary>
        /// <param name="hitObject">The <see cref="HitObject"/> to add.</param>
        public void Add(HitObject hitObject)
        {
            trackStartTime(hitObject);

            // Preserve existing sorting order in the beatmap
<<<<<<< HEAD
            var insertionIndex = findInsertionIndex(PlayableBeatmap.HitObjects, hitObject.StartTime);
            ((IList)PlayableBeatmap.HitObjects).Insert(insertionIndex + 1, hitObject);
=======
            var insertionIndex = findInsertionIndex(beatmap.HitObjects, hitObject.StartTime);
            mutableHitObjects.Insert(insertionIndex + 1, hitObject);
>>>>>>> 6a992b34

            HitObjectAdded?.Invoke(hitObject);
        }

        /// <summary>
        /// Removes a <see cref="HitObject"/> from this <see cref="EditorBeatmap"/>.
        /// </summary>
        /// <param name="hitObject">The <see cref="HitObject"/> to add.</param>
        public void Remove(HitObject hitObject)
        {
<<<<<<< HEAD
            if (!((IList)PlayableBeatmap.HitObjects).Contains(hitObject))
                return;

            ((IList)PlayableBeatmap.HitObjects).Remove(hitObject);
=======
            if (!mutableHitObjects.Contains(hitObject))
                return;

            mutableHitObjects.Remove(hitObject);
>>>>>>> 6a992b34

            var bindable = startTimeBindables[hitObject];
            bindable.UnbindAll();

            startTimeBindables.Remove(hitObject);
            HitObjectRemoved?.Invoke(hitObject);
        }

        private void trackStartTime(HitObject hitObject)
        {
            startTimeBindables[hitObject] = hitObject.StartTimeBindable.GetBoundCopy();
            startTimeBindables[hitObject].ValueChanged += _ =>
            {
                // For now we'll remove and re-add the hitobject. This is not optimal and can be improved if required.
<<<<<<< HEAD
                ((IList)PlayableBeatmap.HitObjects).Remove(hitObject);

                var insertionIndex = findInsertionIndex(PlayableBeatmap.HitObjects, hitObject.StartTime);
                ((IList)PlayableBeatmap.HitObjects).Insert(insertionIndex + 1, hitObject);
=======
                mutableHitObjects.Remove(hitObject);

                var insertionIndex = findInsertionIndex(beatmap.HitObjects, hitObject.StartTime);
                mutableHitObjects.Insert(insertionIndex + 1, hitObject);
>>>>>>> 6a992b34

                StartTimeChanged?.Invoke(hitObject);
            };
        }

        private int findInsertionIndex(IReadOnlyList<HitObject> list, double startTime)
        {
            for (int i = 0; i < list.Count; i++)
            {
                if (list[i].StartTime > startTime)
                    return i - 1;
            }

            return list.Count - 1;
        }
    }
}<|MERGE_RESOLUTION|>--- conflicted
+++ resolved
@@ -61,7 +61,7 @@
 
         public IBeatmap Clone() => (EditorBeatmap)MemberwiseClone();
 
-        private IList mutableHitObjects => (IList)beatmap.HitObjects;
+        private IList mutableHitObjects => (IList)PlayableBeatmap.HitObjects;
 
         /// <summary>
         /// Adds a <see cref="HitObject"/> to this <see cref="EditorBeatmap"/>.
@@ -72,13 +72,8 @@
             trackStartTime(hitObject);
 
             // Preserve existing sorting order in the beatmap
-<<<<<<< HEAD
             var insertionIndex = findInsertionIndex(PlayableBeatmap.HitObjects, hitObject.StartTime);
-            ((IList)PlayableBeatmap.HitObjects).Insert(insertionIndex + 1, hitObject);
-=======
-            var insertionIndex = findInsertionIndex(beatmap.HitObjects, hitObject.StartTime);
             mutableHitObjects.Insert(insertionIndex + 1, hitObject);
->>>>>>> 6a992b34
 
             HitObjectAdded?.Invoke(hitObject);
         }
@@ -89,17 +84,10 @@
         /// <param name="hitObject">The <see cref="HitObject"/> to add.</param>
         public void Remove(HitObject hitObject)
         {
-<<<<<<< HEAD
-            if (!((IList)PlayableBeatmap.HitObjects).Contains(hitObject))
-                return;
-
-            ((IList)PlayableBeatmap.HitObjects).Remove(hitObject);
-=======
             if (!mutableHitObjects.Contains(hitObject))
                 return;
 
             mutableHitObjects.Remove(hitObject);
->>>>>>> 6a992b34
 
             var bindable = startTimeBindables[hitObject];
             bindable.UnbindAll();
@@ -114,17 +102,10 @@
             startTimeBindables[hitObject].ValueChanged += _ =>
             {
                 // For now we'll remove and re-add the hitobject. This is not optimal and can be improved if required.
-<<<<<<< HEAD
-                ((IList)PlayableBeatmap.HitObjects).Remove(hitObject);
+                mutableHitObjects.Remove(hitObject);
 
                 var insertionIndex = findInsertionIndex(PlayableBeatmap.HitObjects, hitObject.StartTime);
-                ((IList)PlayableBeatmap.HitObjects).Insert(insertionIndex + 1, hitObject);
-=======
-                mutableHitObjects.Remove(hitObject);
-
-                var insertionIndex = findInsertionIndex(beatmap.HitObjects, hitObject.StartTime);
                 mutableHitObjects.Insert(insertionIndex + 1, hitObject);
->>>>>>> 6a992b34
 
                 StartTimeChanged?.Invoke(hitObject);
             };
