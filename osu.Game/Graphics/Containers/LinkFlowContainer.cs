--- conflicted
+++ resolved
@@ -64,12 +64,9 @@
         public void AddLink(string text, string url, LinkAction linkType = LinkAction.External, string linkArgument = null, string tooltipText = null, Action<SpriteText> creationParameters = null)
             => createLink(AddText(text, creationParameters), text, url, linkType, linkArgument, tooltipText);
 
-<<<<<<< HEAD
-=======
         public void AddLink(string text, Action action, string tooltipText = null, Action<SpriteText> creationParameters = null)
             => createLink(AddText(text, creationParameters), text, tooltipText: tooltipText, action: action);
 
->>>>>>> ae47eb61
         public void AddLink(IEnumerable<SpriteText> text, string url, LinkAction linkType = LinkAction.External, string linkArgument = null, string tooltipText = null)
         {
             foreach (var t in text)
@@ -78,11 +75,7 @@
             createLink(text, null, url, linkType, linkArgument, tooltipText);
         }
 
-<<<<<<< HEAD
-        private void createLink(IEnumerable<Drawable> drawables, string text, string url, LinkAction linkType = LinkAction.External, string linkArgument = null, string tooltipText = null)
-=======
         private void createLink(IEnumerable<Drawable> drawables, string text, string url = null, LinkAction linkType = LinkAction.External, string linkArgument = null, string tooltipText = null, Action action = null)
->>>>>>> ae47eb61
         {
             AddInternal(new DrawableLinkCompiler(drawables.OfType<SpriteText>().ToList())
             {
